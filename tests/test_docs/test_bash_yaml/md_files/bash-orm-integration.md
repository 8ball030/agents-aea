--- conflicted
+++ resolved
@@ -2,7 +2,7 @@
 python scripts/oef/launch.py -c ./scripts/oef/launch_config.json
 ```
 ``` bash
-aea fetch fetchai/generic_seller:0.1.0 --alias my_seller_aea
+aea fetch fetchai/generic_seller:0.2.0 --alias my_seller_aea
 cd my_seller_aea
 aea install
 ```
@@ -10,30 +10,22 @@
 aea create my_seller_aea
 cd my_seller_aea
 aea add connection fetchai/oef:0.4.0
-<<<<<<< HEAD
 aea add skill fetchai/generic_seller:0.5.0
-=======
-aea add skill fetchai/generic_seller:0.4.0
 aea install
 aea config set agent.default_connection fetchai/oef:0.3.0
 ```
 ``` bash
-aea fetch fetchai/generic_buyer:0.1.0 --alias my_buyer_aea
+aea fetch fetchai/generic_buyer:0.2.0 --alias my_buyer_aea
 cd my_buyer_aea
 aea install
->>>>>>> 159e8ad2
 ```
 ``` bash
 aea create my_buyer_aea
 cd my_buyer_aea
 aea add connection fetchai/oef:0.4.0
-<<<<<<< HEAD
 aea add skill fetchai/generic_buyer:0.4.0
-=======
-aea add skill fetchai/generic_buyer:0.3.0
 aea install
 aea config set agent.default_connection fetchai/oef:0.3.0
->>>>>>> 159e8ad2
 ```
 ``` bash
 aea generate-key fetchai
