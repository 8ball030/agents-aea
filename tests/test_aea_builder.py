--- conflicted
+++ resolved
@@ -28,7 +28,6 @@
 from aea.aea import AEA
 from aea.aea_builder import AEABuilder, _DependenciesManager
 from aea.components.base import Component
-<<<<<<< HEAD
 from aea.configurations.base import (
     ComponentConfiguration,
     ComponentId,
@@ -38,12 +37,8 @@
     PublicId,
     SkillConfig,
 )
+from aea.configurations.constants import DEFAULT_LEDGER, DEFAULT_PRIVATE_KEY_FILE
 from aea.contracts.base import Contract
-from aea.crypto.fetchai import FetchAICrypto
-=======
-from aea.configurations.base import ComponentType, ProtocolConfig
-from aea.configurations.constants import DEFAULT_LEDGER, DEFAULT_PRIVATE_KEY_FILE
->>>>>>> 3d8fd529
 from aea.exceptions import AEAException
 from aea.helpers.exception_policy import ExceptionPolicyEnum
 from aea.protocols.base import Protocol
@@ -51,22 +46,17 @@
 from aea.registries.resources import Resources
 from aea.skills.base import Skill
 
-from .conftest import (
+from tests.conftest import (
     CUR_PATH,
+    FETCHAI,
     FETCHAI_PRIVATE_KEY_PATH,
     ROOT_DIR,
     _make_dummy_connection,
     skip_test_windows,
 )
 
-<<<<<<< HEAD
-FETCHAI = FetchAICrypto.identifier
-
 dummy_skill_path = os.path.join(CUR_PATH, "data", "dummy_skill")
 contract_path = os.path.join(ROOT_DIR, "packages", "fetchai", "contracts", "erc1155")
-
-=======
->>>>>>> 3d8fd529
 
 @skip_test_windows
 def test_default_timeout_for_agent():
