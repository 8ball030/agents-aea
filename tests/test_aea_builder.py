--- conflicted
+++ resolved
@@ -593,14 +593,8 @@
         with cd(self._get_cwd()):
             aea = builder.build()
         assert aea.name == self.agent_name
-<<<<<<< HEAD
-        stub_connection = aea.resources.get_connection(
-            PublicId.from_str("fetchai/stub:0.11.0")
-        )
-=======
         stub_connection_id = StubConnection.connection_id
         stub_connection = aea.resources.get_connection(stub_connection_id)
->>>>>>> 375c8e9b
         assert stub_connection.configuration.config == dict(
             input_file=self.expected_input_file, output_file=self.expected_output_file
         )
@@ -698,13 +692,7 @@
         with cd(self._get_cwd()):
             aea = builder.build()
 
-<<<<<<< HEAD
-        dummy_skill = aea.resources.get_skill(
-            PublicId("dummy_author", "dummy", "0.1.0")
-        )
-=======
         dummy_skill = aea.resources.get_skill(DUMMY_SKILL_PUBLIC_ID)
->>>>>>> 375c8e9b
         assert dummy_skill is None, "Shouldn't have found the skill in Resources."
 
 
