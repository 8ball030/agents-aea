# -*- coding: utf-8 -*-
# ------------------------------------------------------------------------------
#
#   Copyright 2018-2019 Fetch.AI Limited
#
#   Licensed under the Apache License, Version 2.0 (the "License");
#   you may not use this file except in compliance with the License.
#   You may obtain a copy of the License at
#
#       http://www.apache.org/licenses/LICENSE-2.0
#
#   Unless required by applicable law or agreed to in writing, software
#   distributed under the License is distributed on an "AS IS" BASIS,
#   WITHOUT WARRANTIES OR CONDITIONS OF ANY KIND, either express or implied.
#   See the License for the specific language governing permissions and
#   limitations under the License.
#
# ------------------------------------------------------------------------------

"""This test module contains the tests for the `aea search` sub-command."""
import json
import os
from pathlib import Path

import jsonschema
from click.testing import CliRunner
from jsonschema import Draft4Validator

from aea import AEA_DIR
from aea.cli import cli
from aea.cli.common import DEFAULT_REGISTRY_PATH
from tests.conftest import AGENT_CONFIGURATION_SCHEMA, CONFIGURATION_SCHEMA_DIR, CLI_LOG_OPTION


class TestSearchProtocols:
    """Test that the command 'aea search protocols' works as expected."""

    @classmethod
    def setup_class(cls):
        """Set the test up."""
        cls.schema = json.load(open(AGENT_CONFIGURATION_SCHEMA))
        cls.resolver = jsonschema.RefResolver("file://{}/".format(Path(CONFIGURATION_SCHEMA_DIR).absolute()), cls.schema)
        cls.validator = Draft4Validator(cls.schema, resolver=cls.resolver)

        cls.cwd = os.getcwd()
        cls.runner = CliRunner()

    def _generated_expected_output(self):
        return """Available protocols:
------------------------------
Name: default
Description: The default protocol allows for any bytes message.
Version: 0.1.0
------------------------------
------------------------------
Name: fipa
Description: The fipa protocol implements the FIPA ACL.
Version: 0.1.0
------------------------------
------------------------------
Name: gym
Description: The gym protocol implements the messages an agent needs to engage with a gym connection.
Version: 0.1.0
------------------------------
------------------------------
Name: oef
Description: The oef protocol implements the OEF specific messages.
Version: 0.1.0
------------------------------
------------------------------
Name: tac
Description: The tac protocol implements the messages an AEA needs to participate in the TAC.
Version: 0.1.0
------------------------------

"""

    def test_correct_output_default_registry(self):
        """Test that the command has printed the correct output when using the default registry."""
        os.chdir(AEA_DIR)
        self.result = self.runner.invoke(cli, [*CLI_LOG_OPTION, "search", "protocols"])
        assert self.result.output == self._generated_expected_output()

    def test_correct_output_custom_registry(self):
        """Test that the command has printed the correct output when using a custom registry."""
        os.chdir(AEA_DIR)
        self.result = self.runner.invoke(cli, [*CLI_LOG_OPTION, "search", "--registry", DEFAULT_REGISTRY_PATH, "protocols"])
        assert self.result.output == self._generated_expected_output()

    @classmethod
    def teardown_class(cls):
        """Teardowm the test."""
        os.chdir(cls.cwd)


class TestSearchConnections:
    """Test that the command 'aea search connections' works as expected."""

    @classmethod
    def setup_class(cls):
        """Set the test up."""
        cls.schema = json.load(open(AGENT_CONFIGURATION_SCHEMA))
        cls.resolver = jsonschema.RefResolver("file://{}/".format(Path(CONFIGURATION_SCHEMA_DIR).absolute()), cls.schema)
        cls.validator = Draft4Validator(cls.schema, resolver=cls.resolver)

        cls.cwd = os.getcwd()
        cls.runner = CliRunner()

    def _generated_expected_output(self):
        return """Available connections:
------------------------------
Name: gym
Description: The gym connection wraps an OpenAI gym.
Version: 0.1.0
------------------------------
------------------------------
Name: local
Description: The local connection provides a stub for an OEF node.
Version: 0.1.0
------------------------------
------------------------------
Name: oef
Description: The oef connection provides a wrapper around the OEF sdk.
Version: 0.1.0
------------------------------
------------------------------
Name: p2p
Description: The p2p connection provides a connection with the fetch.ai mail provider.
Version: 0.1.0
------------------------------
------------------------------
Name: stub
Description: The stub connection implements a connection stub which reads/writes messages from/to file.
Version: 0.1.0
------------------------------
------------------------------
Name: tcp
Description: None
Version: 0.1.0
------------------------------

"""

    def test_correct_output_default_registry(self):
        """Test that the command has printed the correct output when using the default registry."""
        os.chdir(AEA_DIR)
        self.result = self.runner.invoke(cli, [*CLI_LOG_OPTION, "search", "connections"])
        assert self.result.output == self._generated_expected_output()

    def test_correct_output_custom_registry(self):
        """Test that the command has printed the correct output when using a custom registry."""
        os.chdir(AEA_DIR)
        self.result = self.runner.invoke(cli, [*CLI_LOG_OPTION, "search", "--registry", DEFAULT_REGISTRY_PATH, "connections"])
        assert self.result.output == self._generated_expected_output()

    @classmethod
    def teardown_class(cls):
        """Teardowm the test."""
        os.chdir(cls.cwd)


class TestSearchSkills:
    """Test that the command 'aea search skills' works as expected."""

    @classmethod
    def setup_class(cls):
        """Set the test up."""
        cls.schema = json.load(open(AGENT_CONFIGURATION_SCHEMA))
        cls.resolver = jsonschema.RefResolver("file://{}/".format(Path(CONFIGURATION_SCHEMA_DIR).absolute()), cls.schema)
        cls.validator = Draft4Validator(cls.schema, resolver=cls.resolver)

        cls.cwd = os.getcwd()
        cls.runner = CliRunner()

    def _generated_expected_output(self):
        return """Available skills:
------------------------------
Name: carpark_client
Description: None
Version: 0.1.0
------------------------------
------------------------------
Name: carpark_detection
Description: None
Version: 0.1.0
------------------------------
------------------------------
Name: echo
Description: The echo skill implements simple echo functionality.
Version: 0.1.0
------------------------------
------------------------------
Name: error
Description: The error skill implements basic error handling required by all AEAs.
Version: 0.1.0
------------------------------
------------------------------
Name: fipa_negotiation
Description: The fipa skill implements the logic for an AEA to do fipa negotiation.
Version: 0.1.0
------------------------------
------------------------------
Name: gym
Description: The gym skill wraps an RL agent.
Version: 0.1.0
------------------------------
------------------------------
Name: tac
Description: The tac skill implements the logic for an AEA to participate in the TAC.
Version: 0.1.0
------------------------------
------------------------------
Name: weather_client
Description: None
Version: 0.1.0
------------------------------
------------------------------
Name: weather_client_ledger
Description: None
Version: 0.1.0
------------------------------
------------------------------
Name: weather_station
Description: None
Version: 0.1.0
------------------------------
------------------------------
Name: weather_station_ledger
Description: None
Version: 0.1.0
------------------------------

"""

    def test_correct_output_default_registry(self):
        """Test that the command has printed the correct output when using the default registry."""
        os.chdir(AEA_DIR)
        self.result = self.runner.invoke(cli, [*CLI_LOG_OPTION, "search", "skills"])
<<<<<<< HEAD
        assert self.result.output == self._generated_expected_output()
=======
        expected_output = """Available skills:
- carpark_client
- carpark_detection
- echo
- error
- gym
- tac_control
- tac_negotiation
- tac_participation
- weather_client
- weather_client_ledger
- weather_station
- weather_station_ledger
"""
        assert self.result.output == expected_output
>>>>>>> b88bbb27

    def test_correct_output_custom_registry(self):
        """Test that the command has printed the correct output when using a custom registry."""
        os.chdir(AEA_DIR)
        self.result = self.runner.invoke(cli, [*CLI_LOG_OPTION, "search", "--registry", DEFAULT_REGISTRY_PATH, "skills"])
<<<<<<< HEAD
        assert self.result.output == self._generated_expected_output()
=======
        expected_output = """Available skills:
- carpark_client
- carpark_detection
- echo
- error
- gym
- tac_control
- tac_negotiation
- tac_participation
- weather_client
- weather_client_ledger
- weather_station
- weather_station_ledger
"""
        assert self.result.output == expected_output
>>>>>>> b88bbb27

    @classmethod
    def teardown_class(cls):
        """Teardowm the test."""
        os.chdir(cls.cwd)<|MERGE_RESOLUTION|>--- conflicted
+++ resolved
@@ -195,18 +195,23 @@
 Version: 0.1.0
 ------------------------------
 ------------------------------
-Name: fipa_negotiation
-Description: The fipa skill implements the logic for an AEA to do fipa negotiation.
-Version: 0.1.0
-------------------------------
-------------------------------
 Name: gym
 Description: The gym skill wraps an RL agent.
 Version: 0.1.0
 ------------------------------
 ------------------------------
-Name: tac
-Description: The tac skill implements the logic for an AEA to participate in the TAC.
+Name: tac_control
+Description: The tac control skill implements the logic for an AEA to control an instance of the TAC.
+Version: 0.1.0
+------------------------------
+------------------------------
+Name: tac_negotiation
+Description: The tac negotiation skill implements the logic for an AEA to do fipa negotiation in the TAC.
+Version: 0.1.0
+------------------------------
+------------------------------
+Name: tac_participation
+Description: The tac participation skill implements the logic for an AEA to participate in the TAC.
 Version: 0.1.0
 ------------------------------
 ------------------------------
@@ -236,49 +241,13 @@
         """Test that the command has printed the correct output when using the default registry."""
         os.chdir(AEA_DIR)
         self.result = self.runner.invoke(cli, [*CLI_LOG_OPTION, "search", "skills"])
-<<<<<<< HEAD
-        assert self.result.output == self._generated_expected_output()
-=======
-        expected_output = """Available skills:
-- carpark_client
-- carpark_detection
-- echo
-- error
-- gym
-- tac_control
-- tac_negotiation
-- tac_participation
-- weather_client
-- weather_client_ledger
-- weather_station
-- weather_station_ledger
-"""
-        assert self.result.output == expected_output
->>>>>>> b88bbb27
+        assert self.result.output == self._generated_expected_output()
 
     def test_correct_output_custom_registry(self):
         """Test that the command has printed the correct output when using a custom registry."""
         os.chdir(AEA_DIR)
         self.result = self.runner.invoke(cli, [*CLI_LOG_OPTION, "search", "--registry", DEFAULT_REGISTRY_PATH, "skills"])
-<<<<<<< HEAD
-        assert self.result.output == self._generated_expected_output()
-=======
-        expected_output = """Available skills:
-- carpark_client
-- carpark_detection
-- echo
-- error
-- gym
-- tac_control
-- tac_negotiation
-- tac_participation
-- weather_client
-- weather_client_ledger
-- weather_station
-- weather_station_ledger
-"""
-        assert self.result.output == expected_output
->>>>>>> b88bbb27
+        assert self.result.output == self._generated_expected_output()
 
     @classmethod
     def teardown_class(cls):
