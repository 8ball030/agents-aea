--- conflicted
+++ resolved
@@ -19,24 +19,29 @@
 """This module contains the tests for aea/aea.py."""
 
 import os
+import tempfile
 import time
 from pathlib import Path
 from threading import Thread
+from typing import cast
 
 import pytest
 
+from aea import AEA_DIR
+from aea.aea import AEA
 from aea.aea_builder import AEABuilder
-from aea.configurations.base import PublicId
+from aea.configurations.base import PublicId, ComponentType
+from aea.configurations.components import Component
 from aea.crypto.fetchai import FETCHAI
+from aea.crypto.ledger_apis import LedgerApis
+from aea.crypto.wallet import Wallet
+from aea.identity.base import Identity
 from aea.mail.base import Envelope
+from aea.protocols.base import Protocol
 from aea.protocols.default.message import DefaultMessage
 from aea.protocols.default.serialization import DefaultSerializer
-<<<<<<< HEAD
-from aea.registries.base import Resources
-=======
 from aea.registries.resources import Resources
 from aea.skills.base import Skill
->>>>>>> d40cdc5f
 
 from packages.fetchai.connections.local.connection import LocalNode
 from packages.fetchai.protocols.fipa.message import FipaMessage
@@ -47,8 +52,10 @@
     DUMMY_SKILL_PUBLIC_ID,
     ROOT_DIR,
     UNKNOWN_PROTOCOL_PUBLIC_ID,
-)
+    _make_local_connection)
 from .data.dummy_aea.skills.dummy.tasks import DummyTask  # type: ignore
+from .data.dummy_skill.behaviours import DummyBehaviour
+from .test_connections.test_stub import _make_stub_connection
 
 
 def test_initialise_aea():
@@ -87,26 +94,11 @@
         t.start()
         time.sleep(1.0)
 
-        behaviour = agent.resources.behaviour_registry.fetch(
-            (DUMMY_SKILL_PUBLIC_ID, "dummy")
-        )
-<<<<<<< HEAD
+        behaviour = agent.resources.get_behaviour(DUMMY_SKILL_PUBLIC_ID, "dummy")
         assert behaviour.nb_act_called > 0, "Act() wasn't called"
     finally:
         agent.stop()
         t.join()
-=======
-        t = Thread(target=agent.start)
-        try:
-            t.start()
-            time.sleep(1.0)
-
-            behaviour = agent.resources.get_behaviour(DUMMY_SKILL_PUBLIC_ID, "dummy")
-            assert behaviour.nb_act_called > 0, "Act() wasn't called"
-        finally:
-            agent.stop()
-            t.join()
->>>>>>> d40cdc5f
 
 
 def test_react():
@@ -325,9 +317,6 @@
         """Tear the test down."""
         cls.aea.stop()
         cls.t.join()
-<<<<<<< HEAD
-        cls.node.stop()
-=======
         cls.node.stop()
 
 
@@ -344,13 +333,26 @@
         cls.wallet = Wallet({FETCHAI: cls.private_key_path})
         cls.ledger_apis = LedgerApis({}, FETCHAI)
         cls.identity = Identity(cls.agent_name, address=cls.wallet.addresses[FETCHAI])
-        cls.connection = OEFLocalConnection(
-            cls.agent_name, cls.node, connection_id=LOCAL_CONNECTION_PUBLIC_ID
+        cls.connection = _make_local_connection(
+            cls.agent_name, cls.node
         )
         cls.connections = [cls.connection]
-
         cls.temp = tempfile.mkdtemp(prefix="test_aea_resources")
         cls.resources = Resources(cls.temp)
+
+        cls.default_protocol = cast(Protocol, Component.load_from_directory(ComponentType.PROTOCOL,
+                                                             Path(AEA_DIR, "protocols", "default")))
+        cls.resources.add_protocol(cls.default_protocol)
+
+        cls.error_skill = cast(Skill, Component.load_from_directory(ComponentType.SKILL,
+            Path(AEA_DIR, "skills", "error")
+        ))
+        cls.dummy_skill = cast(Skill, Component.load_from_directory(ComponentType.SKILL,
+            Path(CUR_PATH, "data", "dummy_skill")
+        ))
+        cls.resources.add_skill(cls.dummy_skill)
+        cls.resources.add_skill(cls.error_skill)
+
         cls.aea = AEA(
             cls.identity,
             cls.connections,
@@ -359,24 +361,10 @@
             resources=cls.resources,
         )
 
+        cls.error_skill.skill_context.set_agent_context(cls.aea.context)
+        cls.dummy_skill.skill_context.set_agent_context(cls.aea.context)
+
         default_protocol_id = DefaultMessage.protocol_id
-
-        cls.default_protocol_configuration = ProtocolConfig.from_json(
-            yaml.safe_load(open(Path(AEA_DIR, "protocols", "default", "protocol.yaml")))
-        )
-        cls.default_protocol = Protocol(
-            default_protocol_id, DefaultSerializer(), cls.default_protocol_configuration
-        )
-        cls.resources.add_protocol(cls.default_protocol)
-
-        cls.error_skill = Skill.from_dir(
-            Path(AEA_DIR, "skills", "error"), cls.aea.context
-        )
-        cls.dummy_skill = Skill.from_dir(
-            Path(CUR_PATH, "data", "dummy_skill"), cls.aea.context
-        )
-        cls.resources.add_skill(cls.dummy_skill)
-        cls.resources.add_skill(cls.error_skill)
 
         cls.expected_message = DefaultMessage(
             dialogue_reference=("", ""),
@@ -449,18 +437,20 @@
         private_key_path = os.path.join(CUR_PATH, "data", "fet_private_key.txt")
         wallet = Wallet({FETCHAI: private_key_path})
         ledger_apis = LedgerApis({}, FETCHAI)
-        resources = Resources(str(Path(CUR_PATH, "data", "dummy_aea")))
+        resources = Resources()
+        resources.add_component(Component.load_from_directory(ComponentType.SKILL, Path(CUR_PATH, "data", "dummy_skill")))
         identity = Identity(agent_name, address=wallet.addresses[FETCHAI])
         cls.input_file = tempfile.mkstemp()[1]
         cls.output_file = tempfile.mkstemp()[1]
         cls.agent = AEA(
             identity,
-            [StubConnection(cls.input_file, cls.output_file)],
+            [_make_local_connection(identity.address, LocalNode())],
             wallet,
             ledger_apis,
-            resources,
-            is_programmatic=False,
-        )
+            resources
+        )
+        for skill in resources.get_all_skills():
+            skill.skill_context.set_agent_context(cls.agent.context)
 
         cls.t = Thread(target=cls.agent.start)
         cls.t.start()
@@ -486,4 +476,3 @@
         cls.t.join()
         Path(cls.input_file).unlink()
         Path(cls.output_file).unlink()
->>>>>>> d40cdc5f
