--- conflicted
+++ resolved
@@ -6,14 +6,9 @@
 fingerprint: ""
 url: ""
 connections:
-<<<<<<< HEAD
 - fetchai/oef:0.1.0
 default_connection: fetchai/oef:0.1.0
-=======
-- default-oef
-default_connection: default-oef
 default_ledger: fetchai
->>>>>>> 7045563e
 private_key_paths:
 - private_key_path:
     ledger: default
