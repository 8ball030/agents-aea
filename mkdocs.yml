site_name: AEA Developer Documentation
site_url: https://docs.fetch.ai/
site_description: Everything you need to know about Fetch.AI. 
#repo_url: https://github.com/fetchai/docs // commented out to remove edit option
#repo_name: 'GitHub'
site_author: diarmid.campbell@fetch.ai


theme:
  name: 'material'
  logo:
    icon: code
  feature:
    tabs: true  



nav:
  - AEA Framework:
    - Welcome: 'index.md'
    - Getting started:
      - Ways to build an AEA: 'steps.md'
      - AEA quick start: 'quickstart.md'
      - AEA and web frameworks: 'aea-vs-mvc.md'
      - Build an AEA with the CLI: 'build-aea-step-by-step.md'
      - Build a skill for an AEA: 'skill-guide.md'
      - Build an AEA programmatically: 'build-aea-programmatically.md'
      - AEAs vs agents: 'agent-vs-aea.md'
    - The AEA universe:
      - Agent-oriented development: 'agent-oriented-development.md'
      - Vision: 'vision.md'
      - Application areas: 'app-areas.md'
      - Relation to OEF and Ledger: 'oef-ledger.md'
      - Identity: 'identity.md'
      - Trust issues: 'trust.md'
    - Demo guides:
      - Car park skills: 'car-park-skills.md'
      - Gym example: 'gym-example.md'
      - Gym skill: 'gym-skill.md'
      - ML skills: 'ml-skills.md'
      - TAC skills: 'tac-skills.md'
      - TAC external app: 'tac.md'
      - Weather skills: 'weather-skills.md'
      - Thermometer skills: 'thermometer-skills.md'
    - Use cases:
        - Generic skills: 'generic-skills.md'
        - ORM integration: 'orm-integration-to-generic.md'
        - Frontend intergration: 'connect-a-frontend.md'
        - CLI vs programmatic AEAs: 'cli-vs-programmatic-aeas.md'
<<<<<<< HEAD
        - ERC1155 deploy and interact: 'erc1155-skills.md'
=======
        - HTTP Connection: 'http-connection-and-skill.md'
>>>>>>> 1df11034
    - Step by step guides:
        - Thermometer skills step by step: 'thermometer-skills-step-by-step.md'
    - Architecture:
      - Design principles: 'design-principles.md'
      - Architectural diagram: 'diagram.md'
      - Core components: 'core-components.md'
      - File structure: 'file-structure.md'
    - CLI:
       - Installation: 'cli-how-to.md'
       - Commands: 'cli-commands.md'
       - Package structure: 'package-imports.md'
       - GUI: 'cli-gui.md'
       - Generating wealth: 'wealth.md'
    - Developer guides:
      - Version: 'version.md'
      - Skill: 'skill.md'
      - Protocol: 'protocol.md'
      - Connection: 'connection.md'
      - Scaffolding packages: 'scaffolding.md'
      - Generating protocols: 'generator.md'
      - Logging: 'logging.md'
      - Build an AEA on a Raspberry Pi: 'raspberry-set-up.md'
      - Using public ledgers: 'integration.md'
      - Use multiplexer stand-alone: 'multiplexer-standalone.md'
      - Create stand-alone transaction: 'standalone-transaction.md'
      - Create decision-maker transaction: 'decision-maker-transaction.md'
      - Deployment: 'deployment.md'
    - Q&A: 'questions-and-answers.md'


plugins:
    - markdownmermaid

markdown_extensions:
  - pymdownx.superfences
  - admonition

extra_css:
    - css/my-styles.css

extra_javascript:
    - https://unpkg.com/mermaid@7.1.2/dist/mermaid.min.js<|MERGE_RESOLUTION|>--- conflicted
+++ resolved
@@ -47,11 +47,8 @@
         - ORM integration: 'orm-integration-to-generic.md'
         - Frontend intergration: 'connect-a-frontend.md'
         - CLI vs programmatic AEAs: 'cli-vs-programmatic-aeas.md'
-<<<<<<< HEAD
         - ERC1155 deploy and interact: 'erc1155-skills.md'
-=======
         - HTTP Connection: 'http-connection-and-skill.md'
->>>>>>> 1df11034
     - Step by step guides:
         - Thermometer skills step by step: 'thermometer-skills-step-by-step.md'
     - Architecture:
