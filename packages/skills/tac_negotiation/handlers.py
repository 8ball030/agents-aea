--- conflicted
+++ resolved
@@ -135,15 +135,9 @@
             logger.debug("[{}]: sending to {} a Decline{}".format(self.context.agent_name, dialogue.dialogue_label.dialogue_opponent_addr[-5:],
                                                                   pprint.pformat({
                                                                       "msg_id": new_msg_id,
-<<<<<<< HEAD
                                                                       "dialogue_reference": cfp.dialogue_reference,
-                                                                      "origin": dialogue.dialogue_label.dialogue_opponent_pbk[-5:],
+                                                                      "origin": dialogue.dialogue_label.dialogue_opponent_addr[-5:],
                                                                       "target": cfp.target
-=======
-                                                                      "dialogue_id": cfp.get("dialogue_id"),
-                                                                      "origin": dialogue.dialogue_label.dialogue_opponent_addr[-5:],
-                                                                      "target": cfp.get("target")
->>>>>>> 708ba4df
                                                                   })))
             fipa_msg = FIPAMessage(performative=FIPAMessage.Performative.DECLINE,
                                    message_id=new_msg_id,
@@ -158,15 +152,9 @@
             logger.info("[{}]: sending to {} a Propose{}".format(self.context.agent_name, dialogue.dialogue_label.dialogue_opponent_addr[-5:],
                                                                  pprint.pformat({
                                                                      "msg_id": new_msg_id,
-<<<<<<< HEAD
                                                                      "dialogue_reference": cfp.dialogue_reference,
-                                                                     "origin": dialogue.dialogue_label.dialogue_opponent_pbk[-5:],
+                                                                     "origin": dialogue.dialogue_label.dialogue_opponent_addr[-5:],
                                                                      "target": cfp.message_id,
-=======
-                                                                     "dialogue_id": cfp.get("dialogue_id"),
-                                                                     "origin": dialogue.dialogue_label.dialogue_opponent_addr[-5:],
-                                                                     "target": cfp.get("message_id"),
->>>>>>> 708ba4df
                                                                      "propose": proposal_description.values
                                                                  })))
             fipa_msg = FIPAMessage(performative=FIPAMessage.Performative.PROPOSE,
@@ -228,15 +216,9 @@
         :param dialogue: the dialogue
         :return: None
         """
-<<<<<<< HEAD
         logger.debug("[{}]: on_decline: msg_id={}, dialogue_reference={}, origin={}, target={}"
-                     .format(self.context.agent_name, decline.message_id, decline.dialogue_reference, dialogue.dialogue_label.dialogue_opponent_pbk, decline.target))
+                     .format(self.context.agent_name, decline.message_id, decline.dialogue_reference, dialogue.dialogue_label.dialogue_opponent_addr, decline.target))
         target = decline.target
-=======
-        logger.debug("[{}]: on_decline: msg_id={}, dialogue_id={}, origin={}, target={}"
-                     .format(self.context.agent_name, decline.get("message_id"), decline.get("dialogue_id"), dialogue.dialogue_label.dialogue_opponent_addr, decline.get("target")))
-        target = decline.get("target")
->>>>>>> 708ba4df
         dialogues = cast(Dialogues, self.context.dialogues)
 
         if target == 1:
@@ -259,15 +241,9 @@
         :param dialogue: the dialogue
         :return: None
         """
-<<<<<<< HEAD
         logger.debug("[{}]: on_accept: msg_id={}, dialogue_reference={}, origin={}, target={}"
-                     .format(self.context.agent_name, accept.message_id, accept.dialogue_reference, dialogue.dialogue_label.dialogue_opponent_pbk, accept.target))
+                     .format(self.context.agent_name, accept.message_id, accept.dialogue_reference, dialogue.dialogue_label.dialogue_opponent_addr, accept.target))
         new_msg_id = accept.message_id + 1
-=======
-        logger.debug("[{}]: on_accept: msg_id={}, dialogue_id={}, origin={}, target={}"
-                     .format(self.context.agent_name, accept.get("message_id"), accept.get("dialogue_id"), dialogue.dialogue_label.dialogue_opponent_addr, accept.get("target")))
-        new_msg_id = cast(int, accept.get("message_id")) + 1
->>>>>>> 708ba4df
         transactions = cast(Transactions, self.context.transactions)
         transaction_msg = transactions.pop_pending_proposal(dialogue.dialogue_label, accept.target)
         strategy = cast(Strategy, self.context.strategy)
@@ -300,13 +276,8 @@
         :param dialogue: the dialogue
         :return: None
         """
-<<<<<<< HEAD
         logger.debug("[{}]: on_match_accept: msg_id={}, dialogue_reference={}, origin={}, target={}"
-                     .format(self.context.agent_name, match_accept.message_id, match_accept.dialogue_reference, dialogue.dialogue_label.dialogue_opponent_pbk, match_accept.target))
-=======
-        logger.debug("[{}]: on_match_accept: msg_id={}, dialogue_id={}, origin={}, target={}"
-                     .format(self.context.agent_name, match_accept.get("message_id"), match_accept.get("dialogue_id"), dialogue.dialogue_label.dialogue_opponent_addr, match_accept.get("target")))
->>>>>>> 708ba4df
+                     .format(self.context.agent_name, match_accept.message_id, match_accept.dialogue_reference, dialogue.dialogue_label.dialogue_opponent_addr, match_accept.target))
         transactions = cast(Transactions, self.context.transactions)
         transaction_msg = transactions.pop_pending_initial_acceptance(dialogue.dialogue_label, cast(int, match_accept.target))
         # update skill id to route back to tac participation skill
@@ -343,15 +314,9 @@
             dialogue_label = DialogueLabel.from_json(cast(Dict[str, str], info.get("dialogue_label")))
             dialogues = cast(Dialogues, self.context.dialogues)
             dialogue = dialogues.dialogues[dialogue_label]
-<<<<<<< HEAD
             fipa_message = cast(FIPAMessage, dialogue.last_incoming_message)
             if fipa_message is not None and fipa_message.performative == FIPAMessage.Performative.ACCEPT:
-                logger.info("[{}]: sending match accept to {}.".format(self.context.agent_name, dialogue.dialogue_label.dialogue_opponent_pbk[-5:]))
-=======
-            tac_message = dialogue.last_incoming_message
-            if tac_message is not None and tac_message.get("performative") == FIPAMessage.Performative.ACCEPT:
                 logger.info("[{}]: sending match accept to {}.".format(self.context.agent_name, dialogue.dialogue_label.dialogue_opponent_addr[-5:]))
->>>>>>> 708ba4df
                 fipa_msg = FIPAMessage(performative=FIPAMessage.Performative.MATCH_ACCEPT_W_INFORM,
                                        message_id=fipa_message.message_id + 1,
                                        dialogue_reference=dialogue.dialogue_label.dialogue_reference,
