--- conflicted
+++ resolved
@@ -907,33 +907,17 @@
 
         :return: None
         """
-<<<<<<< HEAD
-        if self._unregister_lock is None:
-            raise ValueError("Lock is not set, use connect first!")  # pragma: nocover
+        if not self._unregister_lock:
+            raise ValueError(
+                "unregistered lock is not set, please call connect!"
+            )  # pragma: nocover
+
         async with self._unregister_lock:
-            await self._stop_periodic_ping_task()
-=======
-        if not self._unregister_lock:
-            raise ValueError("unregistered lock is not set, please call connect!")
-
-        async with self._unregister_lock:
->>>>>>> 7e75cb6b
             if self.unique_page_address is None:  # pragma: nocover
                 self.logger.debug(
                     "The service is not registered to the simple OEF. Cannot unregister."
                 )
                 return
-<<<<<<< HEAD
-
-            response = await self._generic_oef_command(
-                "unregister", check_success=False
-            )
-            enforce(
-                "<response><message>Goodbye!</message></response>" in response,
-                "No Goodbye response.",
-            )
-            self.unique_page_address = None
-=======
 
             task = asyncio.ensure_future(
                 self._generic_oef_command("unregister", check_success=False)
@@ -948,7 +932,6 @@
                     "No Goodbye response.",
                 )
                 self.unique_page_address = None
->>>>>>> 7e75cb6b
 
     async def _stop_periodic_ping_task(self) -> None:
         """Cancel periodic ping task."""
