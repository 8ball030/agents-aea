# -*- coding: utf-8 -*-
# ------------------------------------------------------------------------------
#
#   Copyright 2018-2020 Fetch.AI Limited
#
#   Licensed under the Apache License, Version 2.0 (the "License");
#   you may not use this file except in compliance with the License.
#   You may obtain a copy of the License at
#
#       http://www.apache.org/licenses/LICENSE-2.0
#
#   Unless required by applicable law or agreed to in writing, software
#   distributed under the License is distributed on an "AS IS" BASIS,
#   WITHOUT WARRANTIES OR CONDITIONS OF ANY KIND, either express or implied.
#   See the License for the specific language governing permissions and
#   limitations under the License.
#
# ------------------------------------------------------------------------------


"""HTTP server connection, channel, server, and handler."""
import asyncio
import email
import logging
from abc import ABC, abstractmethod
from asyncio import CancelledError
from asyncio.events import AbstractEventLoop
from asyncio.futures import Future
from traceback import format_exc
from typing import Dict, Optional, Set, cast
from urllib.parse import parse_qs, urlencode, urlparse

from aiohttp import web
from aiohttp.web_request import BaseRequest

from openapi_core import create_spec
from openapi_core.validation.request.datatypes import (
    OpenAPIRequest,
    RequestParameters,
)
from openapi_core.validation.request.shortcuts import validate_request
from openapi_core.validation.request.validators import RequestValidator

from openapi_spec_validator.exceptions import (  # pylint: disable=wrong-import-order
    OpenAPIValidationError,
)
from openapi_spec_validator.schemas import (  # pylint: disable=wrong-import-order
    read_yaml_file,
)


from werkzeug.datastructures import (  # pylint: disable=wrong-import-order
    ImmutableMultiDict,
)

from aea.configurations.base import PublicId
from aea.connections.base import Connection, ConnectionStates
from aea.helpers.dialogue.base import Dialogue as BaseDialogue
from aea.helpers.dialogue.base import DialogueLabel
from aea.mail.base import Address, Envelope, EnvelopeContext, Message, URI

from packages.fetchai.protocols.http.dialogues import HttpDialogue
from packages.fetchai.protocols.http.dialogues import HttpDialogues as BaseHttpDialogues
from packages.fetchai.protocols.http.message import HttpMessage

SUCCESS = 200
NOT_FOUND = 404
REQUEST_TIMEOUT = 408
SERVER_ERROR = 500

_default_logger = logging.getLogger("aea.packages.fetchai.connections.http_server")

RequestId = DialogueLabel
PUBLIC_ID = PublicId.from_str("fetchai/http_server:0.7.0")


class HttpDialogues(BaseHttpDialogues):
    """The dialogues class keeps track of all http dialogues."""

    def __init__(self, agent_address: Address, **kwargs) -> None:
        """
        Initialize dialogues.

        :return: None
        """

        def role_from_first_message(
            message: Message, receiver_address: Address
        ) -> BaseDialogue.Role:
            """Infer the role of the agent from an incoming/outgoing first message

            :param message: an incoming/outgoing first message
            :param receiver_address: the address of the receiving agent
            :return: The role of the agent
            """
            return HttpDialogue.Role.CLIENT

        BaseHttpDialogues.__init__(
            self,
            agent_address=agent_address,
            role_from_first_message=role_from_first_message,
        )


def headers_to_string(headers: Dict):
    """
    Convert headers to string.

    :param headers: dict

    :return: str
    """
    msg = email.message.Message()
    for name, value in headers.items():
        msg.add_header(name, value)
    return msg.as_string()


class Request(OpenAPIRequest):
    """Generic request object."""

    @property
    def is_id_set(self):
        """Check if id is set."""
        return self._id is not None

    @property
    def id(self) -> RequestId:
        """Get the request id."""
        return self._id

    @id.setter
    def id(self, request_id: RequestId) -> None:
        """Set the request id."""
        self._id = request_id

    @classmethod
    async def create(cls, http_request: BaseRequest) -> "Request":
        """
        Create a request.

        :param http_request: http_request
        :return: a request
        """
        method = http_request.method.lower()

        parsed_path = urlparse(http_request.path_qs)

        url = http_request.url

        body = await http_request.read()

        mimetype = http_request.content_type

        query_params = parse_qs(parsed_path.query, keep_blank_values=True)

        parameters = RequestParameters(
            query=ImmutableMultiDict(query_params),
            header=headers_to_string(dict(http_request.headers)),
            path={},
        )

        request = Request(
            full_url_pattern=str(url),
            method=method,
            parameters=parameters,
            body=body,
            mimetype=mimetype,
        )
        return request

    def to_envelope_and_set_id(
        self, connection_id: PublicId, agent_address: str, dialogues: HttpDialogues,
    ) -> Envelope:
        """
        Process incoming API request by packaging into Envelope and sending it in-queue.

        :param connection_id: id of the connection
        :param agent_address: agent's address
        :param dialogue_reference: new dialog refernece for envelope

        :return: envelope
        """
        url = (
            self.full_url_pattern
            if self.parameters.query == {}
            else self.full_url_pattern + "?" + urlencode(self.parameters.query)
        )
        uri = URI(self.full_url_pattern)
        context = EnvelopeContext(connection_id=connection_id, uri=uri)
<<<<<<< HEAD
        # http_message, dialogue = dialogues.create(
        #     counterparty=agent_address,
        #     performative=HttpMessage.Performative.REQUEST,
        #     method=self.method,
        #     url=url,
        #     headers=self.parameters.header,
        #     bodyy=self.body if self.body is not None else b"",
        #     version="",
        # )
        http_message = HttpMessage(
            dialogue_reference=dialogues.new_self_initiated_dialogue_reference(),
=======
        http_message, http_dialogue = dialogues.create(
            counterparty=agent_address,
>>>>>>> 79739bc8
            performative=HttpMessage.Performative.REQUEST,
            method=self.method,
            url=url,
            headers=self.parameters.header,
            bodyy=self.body if self.body is not None else b"",
            version="",
        )
<<<<<<< HEAD
        http_message.to = agent_address
        http_message.sender = str(connection_id)
        dialogue = cast(Optional[HttpDialogue], dialogues.update(http_message))
        assert dialogue is not None, "Could not create dialogue for message={}".format(
            http_message
        )
=======
        dialogue = cast(HttpDialogue, http_dialogue)
>>>>>>> 79739bc8
        self.id = dialogue.incomplete_dialogue_label
        envelope = Envelope(
            to=http_message.to,
            sender=http_message.sender,
            protocol_id=http_message.protocol_id,
            context=context,
            message=http_message,
        )
        return envelope


class Response(web.Response):
    """Generic response object."""

    @classmethod
    def from_message(cls, http_message: HttpMessage) -> "Response":
        """
        Turn an envelope into a response.

        :param http_message: the http_message
        :return: the response
        """
        if http_message.performative == HttpMessage.Performative.RESPONSE:
            response = cls(
                status=http_message.status_code,
                reason=http_message.status_text,
                body=http_message.bodyy,
            )
        else:  # pragma: nocover
            response = cls(status=SERVER_ERROR, text="Server error")
        return response


class APISpec:
    """API Spec class to verify a request against an OpenAPI/Swagger spec."""

    def __init__(
        self,
        api_spec_path: Optional[str] = None,
        server: Optional[str] = None,
        logger: logging.Logger = _default_logger,
    ):
        """
        Initialize the API spec.

        :param api_spec_path: Directory API path and filename of the API spec YAML source file.
        """
        self._validator = None  # type: Optional[RequestValidator]
        self.logger = logger
        if api_spec_path is not None:
            try:
                api_spec_dict = read_yaml_file(api_spec_path)
                if server is not None:
                    api_spec_dict["servers"] = [{"url": server}]
                api_spec = create_spec(api_spec_dict)
                self._validator = RequestValidator(api_spec)
            except OpenAPIValidationError as e:  # pragma: nocover
                self.logger.error(
                    f"API specification YAML source file not correctly formatted: {str(e)}"
                )
            except Exception:
                self.logger.exception(
                    "API specification YAML source file not correctly formatted."
                )
                raise

    def verify(self, request: Request) -> bool:
        """
        Verify a http_method, url and param against the provided API spec.

        :param request: the request object
        :return: whether or not the request conforms with the API spec
        """
        if self._validator is None:
            self.logger.debug("Skipping API verification!")
            return True

        try:
            validate_request(self._validator, request)
        except Exception:  # pragma: nocover # pylint: disable=broad-except
            self.logger.exception("APISpec verify error")
            return False
        return True


class BaseAsyncChannel(ABC):
    """Base asynchronous channel class."""

    def __init__(self, address: Address, connection_id: PublicId,) -> None:
        """
        Initialize a channel.

        :param address: the address of the agent.
        :param connection_id: public id of connection using this chanel.
        """
        self._in_queue = None  # type: Optional[asyncio.Queue]
        self._loop = None  # type: Optional[asyncio.AbstractEventLoop]
        self.is_stopped = True
        self.address = address
        self.connection_id = connection_id

    @abstractmethod
    async def connect(self, loop: AbstractEventLoop) -> None:
        """
        Connect.

        Upon HTTP Channel connection, kickstart the HTTP Server in its own thread.

        :param loop: asyncio event loop

        :return: None
        """
        self._loop = loop
        self._in_queue = asyncio.Queue()
        self.is_stopped = False

    async def get_message(self) -> Optional["Envelope"]:
        """
        Get http response from in-queue.

        :return: None or envelope with http response.
        """
        if self._in_queue is None:
            raise ValueError("Looks like channel is not connected!")

        try:
            return await self._in_queue.get()
        except CancelledError:  # pragma: nocover
            return None

    @abstractmethod
    def send(self, envelope: Envelope) -> None:
        """
        Send the envelope in_queue.

        :param envelope: the envelope
        :return: None
        """

    @abstractmethod
    async def disconnect(self) -> None:
        """
        Disconnect.

        Shut-off the HTTP Server.
        """


class HTTPChannel(BaseAsyncChannel):
    """A wrapper for an RESTful API with an internal HTTPServer."""

    RESPONSE_TIMEOUT = 300

    def __init__(
        self,
        address: Address,
        host: str,
        port: int,
        api_spec_path: Optional[str],
        connection_id: PublicId,
        restricted_to_protocols: Set[PublicId],
        timeout_window: float = 5.0,
        logger: logging.Logger = _default_logger,
    ):
        """
        Initialize a channel and process the initial API specification from the file path (if given).

        :param address: the address of the agent.
        :param host: RESTful API hostname / IP address
        :param port: RESTful API port number
        :param api_spec_path: Directory API path and filename of the API spec YAML source file.
        :param connection_id: public id of connection using this chanel.
        :param restricted_to_protocols: set of restricted protocols
        :param timeout_window: the timeout (in seconds) for a request to be handled.
        """
        super().__init__(address=address, connection_id=connection_id)
        self.host = host
        self.port = port
        self.server_address = "http://{}:{}".format(self.host, self.port)
        self.restricted_to_protocols = restricted_to_protocols

        self._api_spec = APISpec(api_spec_path, self.server_address, logger)
        self.timeout_window = timeout_window
        self.http_server: Optional[web.TCPSite] = None
        self.pending_requests: Dict[RequestId, Future] = {}
        self._dialogues = HttpDialogues(self.address)
        self.logger = logger

    @property
    def api_spec(self) -> APISpec:
        """Get the api spec."""
        return self._api_spec

    async def connect(self, loop: AbstractEventLoop) -> None:
        """
        Connect.

        Upon HTTP Channel connection, kickstart the HTTP Server in its own thread.

        :param loop: asyncio event loop

        :return: None
        """
        if self.is_stopped:
            await super().connect(loop)

            try:
                await self._start_http_server()
                self.logger.info(
                    "HTTP Server has connected to port: {}.".format(self.port)
                )
            except Exception:  # pragma: nocover # pylint: disable=broad-except
                self.is_stopped = True
                self._in_queue = None
                self.logger.exception(
                    "Failed to start server on {}:{}.".format(self.host, self.port)
                )

    async def _http_handler(self, http_request: BaseRequest) -> Response:
        """
        Verify the request then send the request to Agent as an envelope.

        :param request: the request object

        :return: a tuple of response code and response description
        """
        request = await Request.create(http_request)
        assert self._in_queue is not None, "Channel not connected!"

        is_valid_request = self.api_spec.verify(request)

        if not is_valid_request:
            self.logger.warning(f"request is not valid: {request}")
            return Response(status=NOT_FOUND, reason="Request Not Found")

        try:
            # turn request into envelope
            envelope = request.to_envelope_and_set_id(
                self.connection_id, self.address, dialogues=self._dialogues,
            )

            self.pending_requests[request.id] = Future()

            # send the envelope to the agent's inbox (via self.in_queue)
            await self._in_queue.put(envelope)
            # wait for response envelope within given timeout window (self.timeout_window) to appear in dispatch_ready_envelopes

            response_message = await asyncio.wait_for(
                self.pending_requests[request.id], timeout=self.RESPONSE_TIMEOUT,
            )

            return Response.from_message(response_message)

        except asyncio.TimeoutError:
            return Response(status=REQUEST_TIMEOUT, reason="Request Timeout")
        except BaseException:  # pragma: nocover # pylint: disable=broad-except
            self.logger.exception("Error during handling incoming request")
            return Response(
                status=SERVER_ERROR, reason="Server Error", text=format_exc()
            )
        finally:
            if request.is_id_set:
                self.pending_requests.pop(request.id, None)

    async def _start_http_server(self) -> None:
        """Start http server."""
        server = web.Server(self._http_handler)
        runner = web.ServerRunner(server)
        await runner.setup()
        self.http_server = web.TCPSite(runner, self.host, self.port)
        await self.http_server.start()

    def send(self, envelope: Envelope) -> None:
        """
        Send the envelope in_queue.

        :param envelope: the envelope
        :return: None
        """
        assert self.http_server is not None, "Server not connected, call connect first!"

        if envelope.protocol_id not in self.restricted_to_protocols:
            self.logger.error(
                "This envelope cannot be sent with the http connection: protocol_id={}".format(
                    envelope.protocol_id
                )
            )
            raise ValueError("Cannot send message.")

        message = cast(HttpMessage, envelope.message)
        dialogue = self._dialogues.update(message)

        if dialogue is None:
            self.logger.warning(
                "Could not create dialogue for message={}".format(message)
            )
            return

        future = self.pending_requests.pop(dialogue.incomplete_dialogue_label, None)

        if not future:
            self.logger.warning(
                "Dropping message={} for incomplete_dialogue_label={} which has timed out.".format(
                    message, dialogue.incomplete_dialogue_label
                )
            )
        else:
            future.set_result(message)

    async def disconnect(self) -> None:
        """
        Disconnect.

        Shut-off the HTTP Server.
        """
        assert self.http_server is not None, "Server not connected, call connect first!"

        if not self.is_stopped:
            await self.http_server.stop()
            self.logger.info("HTTP Server has shutdown on port: {}.".format(self.port))
            self.is_stopped = True
            self._in_queue = None


class HTTPServerConnection(Connection):
    """Proxy to the functionality of the http server implementing a RESTful API specification."""

    connection_id = PUBLIC_ID

    def __init__(self, **kwargs):
        """Initialize a HTTP server connection."""
        super().__init__(**kwargs)
        host = cast(str, self.configuration.config.get("host"))
        port = cast(int, self.configuration.config.get("port"))
        assert host is not None and port is not None, "host and port must be set!"
        api_spec_path = cast(str, self.configuration.config.get("api_spec_path"))
        self.channel = HTTPChannel(
            self.address,
            host,
            port,
            api_spec_path,
            connection_id=self.connection_id,
            restricted_to_protocols=self.restricted_to_protocols,
            logger=self.logger,
        )

    async def connect(self) -> None:
        """
        Connect to the http.

        :return: None
        """
        if self.is_connected:
            return

        self._state.set(ConnectionStates.connecting)
        self.channel.logger = self.logger
        await self.channel.connect(loop=self.loop)
        if self.channel.is_stopped:
            self._state.set(ConnectionStates.disconnected)
        else:
            self._state.set(ConnectionStates.connected)

    async def disconnect(self) -> None:
        """
        Disconnect from HTTP.

        :return: None
        """
        if self.is_disconnected:
            return

        self._state.set(ConnectionStates.disconnecting)
        await self.channel.disconnect()
        self._state.set(ConnectionStates.disconnected)

    async def send(self, envelope: "Envelope") -> None:
        """
        Send an envelope.

        :param envelope: the envelop
        :return: None
        """
        self._ensure_connected()
        self.channel.send(envelope)

    async def receive(self, *args, **kwargs) -> Optional["Envelope"]:
        """
        Receive an envelope.

        :return: the envelope received, or None.
        """
        self._ensure_connected()
        try:
            return await self.channel.get_message()
        except CancelledError:  # pragma: no cover
            return None<|MERGE_RESOLUTION|>--- conflicted
+++ resolved
@@ -188,22 +188,8 @@
         )
         uri = URI(self.full_url_pattern)
         context = EnvelopeContext(connection_id=connection_id, uri=uri)
-<<<<<<< HEAD
-        # http_message, dialogue = dialogues.create(
-        #     counterparty=agent_address,
-        #     performative=HttpMessage.Performative.REQUEST,
-        #     method=self.method,
-        #     url=url,
-        #     headers=self.parameters.header,
-        #     bodyy=self.body if self.body is not None else b"",
-        #     version="",
-        # )
-        http_message = HttpMessage(
-            dialogue_reference=dialogues.new_self_initiated_dialogue_reference(),
-=======
         http_message, http_dialogue = dialogues.create(
             counterparty=agent_address,
->>>>>>> 79739bc8
             performative=HttpMessage.Performative.REQUEST,
             method=self.method,
             url=url,
@@ -211,16 +197,7 @@
             bodyy=self.body if self.body is not None else b"",
             version="",
         )
-<<<<<<< HEAD
-        http_message.to = agent_address
-        http_message.sender = str(connection_id)
-        dialogue = cast(Optional[HttpDialogue], dialogues.update(http_message))
-        assert dialogue is not None, "Could not create dialogue for message={}".format(
-            http_message
-        )
-=======
         dialogue = cast(HttpDialogue, http_dialogue)
->>>>>>> 79739bc8
         self.id = dialogue.incomplete_dialogue_label
         envelope = Envelope(
             to=http_message.to,
