--- conflicted
+++ resolved
@@ -509,11 +509,7 @@
             )
             self.proc.wait()
         else:
-<<<<<<< HEAD
-            self.logger.debug("Called stop when process not set!")
-=======
-            logger.debug("Called stop when process not set!")  # pragma: no cover
->>>>>>> a5f915be
+            self.logger.debug("Called stop when process not set!")  # pragma: no cover
         if os.path.exists(LIBP2P_NODE_ENV_FILE):
             os.remove(LIBP2P_NODE_ENV_FILE)
 
@@ -686,13 +682,8 @@
                 # TOFIX(LR) attempt restarting the node?
             self.logger.debug("Received data: {}".format(data))
             return Envelope.decode(data)
-<<<<<<< HEAD
-        except CancelledError:
+        except CancelledError:  # pragma: no cover
             self.logger.debug("Receive cancelled.")
-=======
-        except CancelledError:  # pragma: no cover
-            logger.debug("Receive cancelled.")
->>>>>>> a5f915be
             return None
         except Exception as e:  # pragma: nocover # pylint: disable=broad-except
             self.logger.exception(e)
