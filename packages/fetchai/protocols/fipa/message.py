--- conflicted
+++ resolved
@@ -40,11 +40,7 @@
 class FipaMessage(Message):
     """A protocol for FIPA ACL."""
 
-<<<<<<< HEAD
-    protocol_id = ProtocolId.from_str("fetchai/fipa:0.8.0")
-=======
     protocol_id = PublicId.from_str("fetchai/fipa:0.8.0")
->>>>>>> 375c8e9b
 
     Description = CustomDescription
 
