--- conflicted
+++ resolved
@@ -69,23 +69,14 @@
         """Populate the token_ids dictionary."""
         assert self.token_ids == [], "Item ids already created."
         lowest_valid_integer = 0
-<<<<<<< HEAD
-        token_id = self.instance.functions.is_token_id_exists(lowest_valid_integer).call()
-        for i in range(nb_tokens):
-            while self.instance.functions.is_token_id_exists(i).call():
-                self.token_ids[Helpers().generate_id(token_type, i)] = token_type
-                lowest_valid_integer += 1
-                token_id = Helpers().generate_id(token_type, lowest_valid_integer)
-                self.token_ids[token_id] = token_type
-=======
         token_id = Helpers().generate_id(token_type, lowest_valid_integer)
-        for _i in range(nb_goods):
+        for _i in range(nb_tokens):
             while self.instance.functions.is_token_id_exists(token_id).call():
                 # id already taken
                 lowest_valid_integer += 1
                 token_id = Helpers().generate_id(token_type, lowest_valid_integer)
-             self.token_ids[token_id] = token_type
->>>>>>> 7b8da608
+            self.token_ids[token_id] = token_type
+
         return self.token_ids
 
     def get_deploy_transaction(
