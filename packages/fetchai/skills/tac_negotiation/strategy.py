--- conflicted
+++ resolved
@@ -42,11 +42,7 @@
 from aea.helpers.transaction.base import Terms
 from aea.skills.base import Model
 
-<<<<<<< HEAD
-from packages.fetchai.contracts.erc1155.contract import PUBLIC_ID
-=======
 from packages.fetchai.contracts.erc1155.contract import PUBLIC_ID as CONTRACT_ID
->>>>>>> 375c8e9b
 from packages.fetchai.skills.tac_negotiation.dialogues import FipaDialogue
 from packages.fetchai.skills.tac_negotiation.helpers import (
     build_goods_description,
@@ -64,7 +60,6 @@
     "constraint_type": "==",
 }
 DEFAULT_SEARCH_RADIUS = 5.0
-CONTRACT_ID = str(PUBLIC_ID)
 
 
 class Strategy(Model):
@@ -115,11 +110,7 @@
         }
         self._radius = kwargs.pop("search_radius", DEFAULT_SEARCH_RADIUS)
 
-<<<<<<< HEAD
-        self._contract_id = CONTRACT_ID
-=======
         self._contract_id = str(CONTRACT_ID)
->>>>>>> 375c8e9b
 
         super().__init__(**kwargs)
 
