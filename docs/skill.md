--- conflicted
+++ resolved
@@ -70,11 +70,7 @@
     ...
 ```
 
-<<<<<<< HEAD
-An instance of this class is available on the context level like so:
-=======
 Then, an instance of this class is available on the context level like so:
->>>>>>> 18fe338c
 ``` python
 some_class = self.context.some_class
 ``` 
