--- conflicted
+++ resolved
@@ -69,8 +69,10 @@
 aea run
 ```
 
-<<<<<<< HEAD
-## Registration communication
+!!!	Note
+	Currently, the agents cannot settle their trades. Updates coming soon!
+	
+### Registration communication
 This diagram shows the communication between the various entities during the registration phase. 
 
 <div class="mermaid">
@@ -101,7 +103,7 @@
         deactivate Controller
 </div>
 
-## Transaction communication
+### Transaction communication
 This diagram shows the communication between the two agents and the controller. In this case, we have a Seller_Agent which is set up as a seller (and registers itself as such with the controller during the registration phase). We also have the Searching_Agent which is set up to search for sellers. 
 
 <div class="mermaid">
@@ -133,7 +135,3 @@
 In the above case, the proposal received contains a set of good which the seller wishes to sell and a cost of them. The Searching Agent needs to determine if this is a good deal for them and if so, it accepts.
 
 There is an equivilent diagram for agents set up to search for buyers and their interaction with agents which are registered as buyers. In that scenario, the proposal will instead, be a list of goods that the buyer wishes to buy and the price it is willing to pay for them.   
-=======
-!!!	Note
-	Currently, the agents cannot settle their trades. Updates coming soon!
->>>>>>> 74526804
