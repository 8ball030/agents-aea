--- conflicted
+++ resolved
@@ -2,11 +2,7 @@
 
 Do you want to create software to work for you and enrich your life? 
 
-<<<<<<< HEAD
-Autonomous Economic Agents (AEAs) work continously for your benefit without you having to do anything more than write them and start them up.
-=======
 Autonomous Economic Agents (AEAs) work continuously for your benefit without you having to do anything more than write them and start them up.
->>>>>>> 7faa9c1e
 
 AEAs act independently of constant input and autonomously develop new capabilities. Their goal is to create economic gain for you, their owner.
 
