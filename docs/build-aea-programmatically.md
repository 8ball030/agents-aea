## Preliminaries

These instructions detail the Python code you need for running an AEA outside the `cli` tool, using the code interface. 

  
This guide assumes you have already followed the Preliminaries and Installation section in the [quick start](quickstart.md) guide and so have the framework installed and the packages and scripts directory downloaded into the directory you are working in.


## Imports

First, import the necessary common Python libraries and classes.

``` python
import os
import time
from threading import Thread
```

Then, import the application specific libraries.

``` python
from aea.aea_builder import AEABuilder
from aea.crypto.fetchai import FETCHAI
from aea.crypto.helpers import FETCHAI_PRIVATE_KEY_FILE, _create_fetchai_private_key
```

Set up a variable pointing to where the packages directory is located - this should be our current directory - and where the input and output files are located.
``` python
ROOT_DIR = "./"
INPUT_FILE = "input_file"
OUTPUT_FILE = "output_file"
```

## Create a private key
We need a private key to populate the AEA's wallet.
``` python
    # Create a private key
    _create_fetchai_private_key()
```

## Clearing the input and output files
We will use the stub connection to pass envelopes in and out of the AEA. Ensure that any input and output text files are removed before we start.
``` python
    # Ensure the input and output files do not exist initially
    if os.path.isfile(INPUT_FILE):
        os.remove(INPUT_FILE)
    if os.path.isfile(OUTPUT_FILE):
        os.remove(OUTPUT_FILE)
```

## Initialise the AEA
<<<<<<< HEAD
We use the AEABuilder to readily build an AEA. By default, the AEABuilder adds the `fetchai/default:0.1.0` protocol, the `fetchai/stub:0.2.0` connection and the `fetchai/error:0.1.0` skill.
=======
We use the AEABuilder to readily build an AEA. By default, the AEABuilder adds the `fetchai/default:0.1.0` protocol, the `fetchai/stub:0.1.0` connection and the `fetchai/error:0.2.0` skill.
>>>>>>> bb532544
``` python
    # Instantiate the builder and build the AEA
    # By default, the default protocol, error skill and stub connection are added
    builder = AEABuilder()
```

We set the name, add the private key for the AEA to use and set the ledger configurations for the AEA to use.
``` python
    builder.set_name("my_aea")

    builder.add_private_key(FETCHAI, FETCHAI_PRIVATE_KEY_FILE)

    builder.add_ledger_api_config(FETCHAI, {"network": "testnet"})
```

Next, we add the echo skill which will bounce our messages back to us. We first need to place the echo skill into a relevant directory (see path), either by downloading the `packages` directory from the AEA repo or by getting the package from the registry.
``` python
    # Add the echo skill (assuming it is present in the local directory 'packages')
    builder.add_skill("./packages/fetchai/skills/echo")
```

Finally, we can build our AEA:
``` python
    # Create our AEA
    my_aea = builder.build()
```

## Start the AEA
We run the AEA from a different thread so that we can still use the main thread to pass it messages.
``` python
    # Set the AEA running in a different thread
    try:
        t = Thread(target=my_aea.start)
        t.start()

        # Wait for everything to start up
        time.sleep(4)
```

## Send and receive an envelope
We use the input and output text files to send an envelope to our AEA and receive a response (from the echo skill)
``` python
        # Create a message inside an envelope and get the stub connection to pass it on to the echo skill
        message_text = (
            "my_aea,other_agent,fetchai/default:0.1.0,\x08\x01*\x07\n\x05hello,"
        )
        with open(INPUT_FILE, "w") as f:
            f.write(message_text)
            print("input message: " + message_text)

        # Wait for the envelope to get processed
        time.sleep(4)

        # Read the output envelope generated by the echo skill
        with open(OUTPUT_FILE, "r") as f:
            print("output message: " + f.readline())
```

## Shutdown
Finally stop our AEA and wait for it to finish
``` python
    finally:
        # Shut down the AEA
        my_aea.stop()
        t.join()
        t = None
```

## Running the AEA
If you now run this python script file, you should see this output:

    input message: my_aea,other_agent,fetchai/default:0.1.0,\x08\x01*\x07\n\x05hello
    output message: other_agent,my_aea,fetchai/default:0.1.0,\x08\x01*\x07\n\x05hello


## Entire code listing
If you just want to copy and past the entire script in you can find it here:

<details><summary>Click here to see full listing</summary>
<p>

```python
import os
import time
from threading import Thread

from aea.aea_builder import AEABuilder
from aea.crypto.fetchai import FETCHAI
from aea.crypto.helpers import FETCHAI_PRIVATE_KEY_FILE, _create_fetchai_private_key

ROOT_DIR = "./"
INPUT_FILE = "input_file"
OUTPUT_FILE = "output_file"


def run():
    # Create a private key
    _create_fetchai_private_key()

    # Ensure the input and output files do not exist initially
    if os.path.isfile(INPUT_FILE):
        os.remove(INPUT_FILE)
    if os.path.isfile(OUTPUT_FILE):
        os.remove(OUTPUT_FILE)

    # Instantiate the builder and build the AEA
    # By default, the default protocol, error skill and stub connection are added
    builder = AEABuilder()

    builder.set_name("my_aea")

    builder.add_private_key(FETCHAI, FETCHAI_PRIVATE_KEY_FILE)

    builder.add_ledger_api_config(FETCHAI, {"network": "testnet"})

    # Add the echo skill (assuming it is present in the local directory 'packages')
    builder.add_skill("./packages/fetchai/skills/echo")

    # Create our AEA
    my_aea = builder.build()

    # Set the AEA running in a different thread
    try:
        t = Thread(target=my_aea.start)
        t.start()

        # Wait for everything to start up
        time.sleep(4)

        # Create a message inside an envelope and get the stub connection to pass it on to the echo skill
        message_text = (
            "my_aea,other_agent,fetchai/default:0.1.0,\x08\x01*\x07\n\x05hello,"
        )
        with open(INPUT_FILE, "w") as f:
            f.write(message_text)
            print("input message: " + message_text)

        # Wait for the envelope to get processed
        time.sleep(4)

        # Read the output envelope generated by the echo skill
        with open(OUTPUT_FILE, "r") as f:
            print("output message: " + f.readline())
    finally:
        # Shut down the AEA
        my_aea.stop()
        t.join()
        t = None


if __name__ == "__main__":
    run()
```
</p>
</details>

<br /><|MERGE_RESOLUTION|>--- conflicted
+++ resolved
@@ -49,11 +49,7 @@
 ```
 
 ## Initialise the AEA
-<<<<<<< HEAD
-We use the AEABuilder to readily build an AEA. By default, the AEABuilder adds the `fetchai/default:0.1.0` protocol, the `fetchai/stub:0.2.0` connection and the `fetchai/error:0.1.0` skill.
-=======
-We use the AEABuilder to readily build an AEA. By default, the AEABuilder adds the `fetchai/default:0.1.0` protocol, the `fetchai/stub:0.1.0` connection and the `fetchai/error:0.2.0` skill.
->>>>>>> bb532544
+We use the AEABuilder to readily build an AEA. By default, the AEABuilder adds the `fetchai/default:0.1.0` protocol, the `fetchai/stub:0.2.0` connection and the `fetchai/error:0.2.0` skill.
 ``` python
     # Instantiate the builder and build the AEA
     # By default, the default protocol, error skill and stub connection are added
