--- conflicted
+++ resolved
@@ -52,16 +52,11 @@
 
 
 def get_all_extras() -> Dict:
-<<<<<<< HEAD
-    extras = {
-        "cli": [
-=======
     cli_deps = [
->>>>>>> 5b9c0072
             "click",
             "click_log",
             "PyYAML",
-            "jsonschema<3.0.0",
+            "jsonschema",
             "protobuf",
             "python-dotenv"
         ]
