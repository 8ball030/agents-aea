{
    "_meta": {
        "hash": {
            "sha256": "8811658b3ed67cb3b47ff81db7e6414b6f79012dce4cdbf584a033106f59c6fd"
        },
        "pipfile-spec": 6,
        "requires": {
            "python_version": "3.7"
        },
        "sources": [
            {
                "name": "pypi",
                "url": "https://pypi.org/simple",
                "verify_ssl": true
            },
            {
                "name": "test-pypi",
                "url": "https://test.pypi.org/simple",
                "verify_ssl": true
            }
        ]
    },
    "default": {
        "asn1crypto": {
            "hashes": [
<<<<<<< HEAD
                "sha256:d02bf8ea1b964a5ff04ac7891fe3a39150045d1e5e4fe99273ba677d11b92a04",
                "sha256:f822954b90c4c44f002e2cd46d636ab630f1fe4df22c816a82b66505c404eb2a"
            ],
            "version": "==1.0.0"
=======
                "sha256:0b199f211ae690df3db4fd6c1c4ff976497fb1da689193e368eedbadc53d9292",
                "sha256:bca90060bd995c3f62c4433168eab407e44bdbdb567b3f3a396a676c1a4c4a3f"
            ],
            "version": "==1.0.1"
        },
        "attrs": {
            "hashes": [
                "sha256:ec20e7a4825331c1b5ebf261d111e16fa9612c1f7a5e1f884f12bd53a664dfd2",
                "sha256:f913492e1663d3c36f502e5e9ba6cd13cf19d7fab50aa13239e420fef95e1396"
            ],
            "version": "==19.2.0"
>>>>>>> 438293fe
        },
        "base58": {
            "hashes": [
                "sha256:1e42993c0628ed4f898c03b522b26af78fb05115732549b21a028bc4633d19ab",
                "sha256:6aa0553e477478993588303c54659d15e3c17ae062508c854a8b752d07c716bd",
                "sha256:9a793c599979c497800eb414c852b80866f28daaed5494703fc129592cc83e60"
            ],
            "index": "pypi",
            "version": "==1.0.3"
        },
        "certifi": {
            "hashes": [
                "sha256:e4f3620cfea4f83eedc95b24abd9cd56f3c4b146dd0177e83a21b4eb49e21e50",
                "sha256:fd7c7c74727ddcf00e9acd26bba8da604ffec95bf1c2144e67aff7a8b50e6cef"
            ],
            "version": "==2019.9.11"
        },
        "cffi": {
            "hashes": [
                "sha256:041c81822e9f84b1d9c401182e174996f0bae9991f33725d059b771744290774",
                "sha256:046ef9a22f5d3eed06334d01b1e836977eeef500d9b78e9ef693f9380ad0b83d",
                "sha256:066bc4c7895c91812eff46f4b1c285220947d4aa46fa0a2651ff85f2afae9c90",
                "sha256:066c7ff148ae33040c01058662d6752fd73fbc8e64787229ea8498c7d7f4041b",
                "sha256:2444d0c61f03dcd26dbf7600cf64354376ee579acad77aef459e34efcb438c63",
                "sha256:300832850b8f7967e278870c5d51e3819b9aad8f0a2c8dbe39ab11f119237f45",
                "sha256:34c77afe85b6b9e967bd8154e3855e847b70ca42043db6ad17f26899a3df1b25",
                "sha256:46de5fa00f7ac09f020729148ff632819649b3e05a007d286242c4882f7b1dc3",
                "sha256:4aa8ee7ba27c472d429b980c51e714a24f47ca296d53f4d7868075b175866f4b",
                "sha256:4d0004eb4351e35ed950c14c11e734182591465a33e960a4ab5e8d4f04d72647",
                "sha256:4e3d3f31a1e202b0f5a35ba3bc4eb41e2fc2b11c1eff38b362de710bcffb5016",
                "sha256:50bec6d35e6b1aaeb17f7c4e2b9374ebf95a8975d57863546fa83e8d31bdb8c4",
                "sha256:55cad9a6df1e2a1d62063f79d0881a414a906a6962bc160ac968cc03ed3efcfb",
                "sha256:5662ad4e4e84f1eaa8efce5da695c5d2e229c563f9d5ce5b0113f71321bcf753",
                "sha256:59b4dc008f98fc6ee2bb4fd7fc786a8d70000d058c2bbe2698275bc53a8d3fa7",
                "sha256:73e1ffefe05e4ccd7bcea61af76f36077b914f92b76f95ccf00b0c1b9186f3f9",
                "sha256:a1f0fd46eba2d71ce1589f7e50a9e2ffaeb739fb2c11e8192aa2b45d5f6cc41f",
                "sha256:a2e85dc204556657661051ff4bab75a84e968669765c8a2cd425918699c3d0e8",
                "sha256:a5457d47dfff24882a21492e5815f891c0ca35fefae8aa742c6c263dac16ef1f",
                "sha256:a8dccd61d52a8dae4a825cdbb7735da530179fea472903eb871a5513b5abbfdc",
                "sha256:ae61af521ed676cf16ae94f30fe202781a38d7178b6b4ab622e4eec8cefaff42",
                "sha256:b012a5edb48288f77a63dba0840c92d0504aa215612da4541b7b42d849bc83a3",
                "sha256:d2c5cfa536227f57f97c92ac30c8109688ace8fa4ac086d19d0af47d134e2909",
                "sha256:d42b5796e20aacc9d15e66befb7a345454eef794fdb0737d1af593447c6c8f45",
                "sha256:dee54f5d30d775f525894d67b1495625dd9322945e7fee00731952e0368ff42d",
                "sha256:e070535507bd6aa07124258171be2ee8dfc19119c28ca94c9dfb7efd23564512",
                "sha256:e1ff2748c84d97b065cc95429814cdba39bcbd77c9c85c89344b317dc0d9cbff",
                "sha256:ed851c75d1e0e043cbf5ca9a8e1b13c4c90f3fbd863dacb01c0808e2b5204201"
            ],
            "version": "==1.12.3"
        },
        "chardet": {
            "hashes": [
                "sha256:84ab92ed1c4d4f16916e05906b6b75a6c0fb5db821cc65e70cbd64a3e2a5eaae",
                "sha256:fc323ffcaeaed0e0a02bf4d117757b98aed530d9ed4531e3e15460124c106691"
            ],
            "version": "==3.0.4"
        },
        "click": {
            "hashes": [
                "sha256:2335065e6395b9e67ca716de5f7526736bfa6ceead690adf616d925bdc622b13",
                "sha256:5b94b49521f6456670fdb30cd82a4eca9412788a93fa6dd6df72c94d5a8ff2d7"
            ],
            "index": "pypi",
            "version": "==7.0"
        },
        "click-log": {
            "hashes": [
                "sha256:16fd1ca3fc6b16c98cea63acf1ab474ea8e676849dc669d86afafb0ed7003124",
                "sha256:eee14dc37cdf3072158570f00406572f9e03e414accdccfccd4c538df9ae322c"
            ],
            "index": "pypi",
            "version": "==0.3.2"
        },
        "clickclick": {
            "hashes": [
                "sha256:4a890aaa9c3990cfabd446294eb34e3dc89701101ac7b41c1bff85fc210f6d23",
                "sha256:ab8f229fb9906a86634bdfc6fabfc2b665f44804170720db4f6e1d98f8a58f3d"
            ],
            "version": "==1.2.2"
        },
        "colorlog": {
            "hashes": [
                "sha256:3cf31b25cbc8f86ec01fef582ef3b840950dea414084ed19ab922c8b493f9b42",
                "sha256:450f52ea2a2b6ebb308f034ea9a9b15cea51e65650593dca1da3eb792e4e4981"
            ],
            "index": "pypi",
            "version": "==4.0.2"
        },
        "connexion": {
            "extras": [
                "swagger-ui"
            ],
            "hashes": [
                "sha256:0fce66b7bb76a5c42e580982d09b73d209d5ea324ae366193c6e0ce9199ce71d",
                "sha256:52bee0bc60edffa2ee6e0a9efc3d1cb1ea6b93df0147534caade612ac34e8036"
            ],
            "index": "pypi",
            "version": "==2.3.0"
        },
        "cryptography": {
            "hashes": [
                "sha256:24b61e5fcb506424d3ec4e18bca995833839bf13c59fc43e530e488f28d46b8c",
                "sha256:25dd1581a183e9e7a806fe0543f485103232f940fcfc301db65e630512cce643",
                "sha256:3452bba7c21c69f2df772762be0066c7ed5dc65df494a1d53a58b683a83e1216",
                "sha256:41a0be220dd1ed9e998f5891948306eb8c812b512dc398e5a01846d855050799",
                "sha256:5751d8a11b956fbfa314f6553d186b94aa70fdb03d8a4d4f1c82dcacf0cbe28a",
                "sha256:5f61c7d749048fa6e3322258b4263463bfccefecb0dd731b6561cb617a1d9bb9",
                "sha256:72e24c521fa2106f19623a3851e9f89ddfdeb9ac63871c7643790f872a305dfc",
                "sha256:7b97ae6ef5cba2e3bb14256625423413d5ce8d1abb91d4f29b6d1a081da765f8",
                "sha256:961e886d8a3590fd2c723cf07be14e2a91cf53c25f02435c04d39e90780e3b53",
                "sha256:96d8473848e984184b6728e2c9d391482008646276c3ff084a1bd89e15ff53a1",
                "sha256:ae536da50c7ad1e002c3eee101871d93abdc90d9c5f651818450a0d3af718609",
                "sha256:b0db0cecf396033abb4a93c95d1602f268b3a68bb0a9cc06a7cff587bb9a7292",
                "sha256:cfee9164954c186b191b91d4193989ca994703b2fff406f71cf454a2d3c7327e",
                "sha256:e6347742ac8f35ded4a46ff835c60e68c22a536a8ae5c4422966d06946b6d4c6",
                "sha256:f27d93f0139a3c056172ebb5d4f9056e770fdf0206c2f422ff2ebbad142e09ed",
                "sha256:f57b76e46a58b63d1c6375017f4564a28f19a5ca912691fd2e4261b3414b618d"
            ],
            "index": "pypi",
            "version": "==2.7"
        },
        "docker": {
            "hashes": [
                "sha256:6e06c5e70ba4fad73e35f00c55a895a448398f3ada7faae072e2bb01348bafc1",
                "sha256:8f93775b8bdae3a2df6bc9a5312cce564cade58d6555f2c2570165a1270cd8a7"
            ],
            "index": "pypi",
            "version": "==4.1.0"
<<<<<<< HEAD
        },
        "flask": {
            "hashes": [
                "sha256:13f9f196f330c7c2c5d7a5cf91af894110ca0215ac051b5844701f2bfd934d52",
                "sha256:45eb5a6fd193d6cf7e0cf5d8a5b31f83d5faae0293695626f539a823e93b13f6"
            ],
            "index": "pypi",
            "version": "==1.1.1"
=======
>>>>>>> 438293fe
        },
        "graphviz": {
            "hashes": [
                "sha256:dc08677f37c65a4a480f00df4bd0d19a0a103c06aad95f21a37f0b7fd440de81",
                "sha256:df54c2e0d2c8df6aee3397eb44de186d94e2a0610f4052649bfbb26d03d56850"
            ],
            "version": "==0.13"
        },
        "idna": {
            "hashes": [
                "sha256:c357b3f628cf53ae2c4c05627ecc484553142ca23264e593d327bcde5e9c3407",
                "sha256:ea8b7f6188e6fa117537c3df7da9fc686d485087abf6ac197f9c46432f7e4a3c"
            ],
            "version": "==2.8"
        },
        "inflection": {
            "hashes": [
                "sha256:18ea7fb7a7d152853386523def08736aa8c32636b047ade55f7578c4edeb16ca"
            ],
            "version": "==0.3.1"
        },
        "itsdangerous": {
            "hashes": [
                "sha256:321b033d07f2a4136d3ec762eac9f16a10ccd60f53c0c91af90217ace7ba1f19",
                "sha256:b12271b2047cb23eeb98c8b5622e2e5c5e9abd9784a153e9d8ef9cb4dd09d749"
            ],
            "version": "==1.1.0"
        },
        "jinja2": {
            "hashes": [
                "sha256:065c4f02ebe7f7cf559e49ee5a95fb800a9e4528727aec6f24402a5374c65013",
                "sha256:14dd6caf1527abb21f08f86c784eac40853ba93edb79552aa1e4b8aef1b61c7b"
            ],
            "version": "==2.10.1"
        },
        "jsonschema": {
            "hashes": [
                "sha256:000e68abd33c972a5248544925a0cae7d1125f9bf6c58280d37546b946769a08",
                "sha256:6ff5f3180870836cae40f06fa10419f557208175f13ad7bc26caa77beb1f6e02"
            ],
            "index": "pypi",
            "version": "==2.6.0"
        },
        "markupsafe": {
            "hashes": [
                "sha256:00bc623926325b26bb9605ae9eae8a215691f33cae5df11ca5424f06f2d1f473",
                "sha256:09027a7803a62ca78792ad89403b1b7a73a01c8cb65909cd876f7fcebd79b161",
                "sha256:09c4b7f37d6c648cb13f9230d847adf22f8171b1ccc4d5682398e77f40309235",
                "sha256:1027c282dad077d0bae18be6794e6b6b8c91d58ed8a8d89a89d59693b9131db5",
                "sha256:24982cc2533820871eba85ba648cd53d8623687ff11cbb805be4ff7b4c971aff",
                "sha256:29872e92839765e546828bb7754a68c418d927cd064fd4708fab9fe9c8bb116b",
                "sha256:43a55c2930bbc139570ac2452adf3d70cdbb3cfe5912c71cdce1c2c6bbd9c5d1",
                "sha256:46c99d2de99945ec5cb54f23c8cd5689f6d7177305ebff350a58ce5f8de1669e",
                "sha256:500d4957e52ddc3351cabf489e79c91c17f6e0899158447047588650b5e69183",
                "sha256:535f6fc4d397c1563d08b88e485c3496cf5784e927af890fb3c3aac7f933ec66",
                "sha256:62fe6c95e3ec8a7fad637b7f3d372c15ec1caa01ab47926cfdf7a75b40e0eac1",
                "sha256:6dd73240d2af64df90aa7c4e7481e23825ea70af4b4922f8ede5b9e35f78a3b1",
                "sha256:717ba8fe3ae9cc0006d7c451f0bb265ee07739daf76355d06366154ee68d221e",
                "sha256:79855e1c5b8da654cf486b830bd42c06e8780cea587384cf6545b7d9ac013a0b",
                "sha256:7c1699dfe0cf8ff607dbdcc1e9b9af1755371f92a68f706051cc8c37d447c905",
                "sha256:88e5fcfb52ee7b911e8bb6d6aa2fd21fbecc674eadd44118a9cc3863f938e735",
                "sha256:8defac2f2ccd6805ebf65f5eeb132adcf2ab57aa11fdf4c0dd5169a004710e7d",
                "sha256:98c7086708b163d425c67c7a91bad6e466bb99d797aa64f965e9d25c12111a5e",
                "sha256:9add70b36c5666a2ed02b43b335fe19002ee5235efd4b8a89bfcf9005bebac0d",
                "sha256:9bf40443012702a1d2070043cb6291650a0841ece432556f784f004937f0f32c",
                "sha256:ade5e387d2ad0d7ebf59146cc00c8044acbd863725f887353a10df825fc8ae21",
                "sha256:b00c1de48212e4cc9603895652c5c410df699856a2853135b3967591e4beebc2",
                "sha256:b1282f8c00509d99fef04d8ba936b156d419be841854fe901d8ae224c59f0be5",
                "sha256:b2051432115498d3562c084a49bba65d97cf251f5a331c64a12ee7e04dacc51b",
                "sha256:ba59edeaa2fc6114428f1637ffff42da1e311e29382d81b339c1817d37ec93c6",
                "sha256:c8716a48d94b06bb3b2524c2b77e055fb313aeb4ea620c8dd03a105574ba704f",
                "sha256:cd5df75523866410809ca100dc9681e301e3c27567cf498077e8551b6d20e42f",
                "sha256:e249096428b3ae81b08327a63a485ad0878de3fb939049038579ac0ef61e17e7"
            ],
            "version": "==1.1.1"
        },
        "oef": {
            "hashes": [
                "sha256:bbe0d85b1fa104868f5971c3c56deefe1f5104c647fa795a84e68a8034e01480",
                "sha256:c3c2ffef83b961febbf7deaf163601536e4332f0b96ff2518f2f4f7ec4fdafee"
            ],
            "index": "test-pypi",
            "version": "==0.6.10"
        },
        "openapi-spec-validator": {
            "hashes": [
                "sha256:0caacd9829e9e3051e830165367bf58d436d9487b29a09220fa7edb9f47ff81b",
                "sha256:d4da8aef72bf5be40cf0df444abd20009a41baf9048a8e03750c07a934f1bdd8",
                "sha256:e489c7a273284bc78277ac22791482e8058d323b4a265015e9fcddf6a8045bcd"
            ],
            "version": "==0.2.8"
        },
        "protobuf": {
            "hashes": [
                "sha256:125713564d8cfed7610e52444c9769b8dcb0b55e25cc7841f2290ee7bc86636f",
                "sha256:1accdb7a47e51503be64d9a57543964ba674edac103215576399d2d0e34eac77",
                "sha256:27003d12d4f68e3cbea9eb67427cab3bfddd47ff90670cb367fcd7a3a89b9657",
                "sha256:3264f3c431a631b0b31e9db2ae8c927b79fc1a7b1b06b31e8e5bcf2af91fe896",
                "sha256:3c5ab0f5c71ca5af27143e60613729e3488bb45f6d3f143dc918a20af8bab0bf",
                "sha256:45dcf8758873e3f69feab075e5f3177270739f146255225474ee0b90429adef6",
                "sha256:56a77d61a91186cc5676d8e11b36a5feb513873e4ae88d2ee5cf530d52bbcd3b",
                "sha256:5984e4947bbcef5bd849d6244aec507d31786f2dd3344139adc1489fb403b300",
                "sha256:6b0441da73796dd00821763bb4119674eaf252776beb50ae3883bed179a60b2a",
                "sha256:6f6677c5ade94d4fe75a912926d6796d5c71a2a90c2aeefe0d6f211d75c74789",
                "sha256:84a825a9418d7196e2acc48f8746cf1ee75877ed2f30433ab92a133f3eaf8fbe",
                "sha256:b44b373027a0c339cbca5be9c69723363a0989ccfbfca6e02ad5e01377fa13ee",
                "sha256:b842c34fe043ccf78b4a6cf1019d7b80113707d68c88842d061fa2b8fb6ddedc",
                "sha256:ca33d2f09dae149a1dcf942d2d825ebb06343b77b437198c9e2ef115cf5d5bc1",
                "sha256:db83b5c12c0cd30150bb568e6feb2435c49ce4e68fe2d7b903113f0e221e58fe",
                "sha256:e7466c95d49a0ad978444e9c4c61aa62f6da7336aecf2861b6d79d6d398928c3",
                "sha256:f50f3b1c5c1c1334ca7ce9cad5992f098f460ffd6388a3cabad10b66c2006b09",
                "sha256:f99f127909731cafb841c52f9216e447d3e4afb99b17bebfad327a75aee206de"
            ],
            "index": "pypi",
            "version": "==3.10.0"
        },
        "pycparser": {
            "hashes": [
                "sha256:a988718abfad80b6b157acce7bf130a30876d27603738ac39f140993246b25b3"
            ],
            "version": "==2.19"
        },
        "pyyaml": {
            "hashes": [
                "sha256:0113bc0ec2ad727182326b61326afa3d1d8280ae1122493553fd6f4397f33df9",
                "sha256:01adf0b6c6f61bd11af6e10ca52b7d4057dd0be0343eb9283c878cf3af56aee4",
                "sha256:5124373960b0b3f4aa7df1707e63e9f109b5263eca5976c66e08b1c552d4eaf8",
                "sha256:5ca4f10adbddae56d824b2c09668e91219bb178a1eee1faa56af6f99f11bf696",
                "sha256:7907be34ffa3c5a32b60b95f4d95ea25361c951383a894fec31be7252b2b6f34",
                "sha256:7ec9b2a4ed5cad025c2278a1e6a19c011c80a3caaac804fd2d329e9cc2c287c9",
                "sha256:87ae4c829bb25b9fe99cf71fbb2140c448f534e24c998cc60f39ae4f94396a73",
                "sha256:9de9919becc9cc2ff03637872a440195ac4241c80536632fffeb6a1e25a74299",
                "sha256:a5a85b10e450c66b49f98846937e8cfca1db3127a9d5d1e31ca45c3d0bef4c5b",
                "sha256:b0997827b4f6a7c286c01c5f60384d218dca4ed7d9efa945c3e1aa623d5709ae",
                "sha256:b631ef96d3222e62861443cc89d6563ba3eeb816eeb96b2629345ab795e53681",
                "sha256:bf47c0607522fdbca6c9e817a6e81b08491de50f3766a7a0e6a5be7905961b41",
                "sha256:f81025eddd0327c7d4cfe9b62cf33190e1e736cc6e97502b3ec425f574b3e7a8"
            ],
            "index": "pypi",
            "version": "==5.1.2"
        },
        "requests": {
            "hashes": [
                "sha256:11e007a8a2aa0323f5a921e9e6a2d7e4e67d9877e85773fba9ba6419025cbeb4",
                "sha256:9cf5292fcd0f598c671cfc1e0d7d1a7f13bb8085e9a590f48c010551dc6c4b31"
            ],
            "version": "==2.22.0"
        },
        "six": {
            "hashes": [
                "sha256:3350809f0555b11f552448330d0b52d5f24c91a322ea4a15ef22629740f3761c",
                "sha256:d16a0141ec1a18405cd4ce8b4613101da75da0e9a7aec5bdd4fa804d0e0eba73"
            ],
            "version": "==1.12.0"
        },
        "swagger-ui-bundle": {
            "hashes": [
                "sha256:01ae8fdb1fa4e034933e0874afdda0d433dcb94476fccb231b66fd5f49dac96c",
                "sha256:802f160dd6fe1d6b8fa92c6a40f593ef52f87ad0f507b1170ad2067f03de4c01",
                "sha256:e88bd0d8334d685440a85210ff1e1083a0caabd4c36fa061843067ff4c2ac680"
            ],
            "version": "==0.0.5"
        },
        "urllib3": {
            "hashes": [
                "sha256:3de946ffbed6e6746608990594d08faac602528ac7015ac28d33cee6a45b7398",
                "sha256:9a107b99a5393caf59c7aa3c1249c16e6879447533d0887f4336dde834c7be86"
            ],
            "version": "==1.25.6"
        },
        "websocket-client": {
            "hashes": [
                "sha256:1151d5fb3a62dc129164292e1227655e4bbc5dd5340a5165dfae61128ec50aa9",
                "sha256:1fd5520878b68b84b5748bb30e592b10d0a91529d5383f74f4964e72b297fd3a"
            ],
            "version": "==0.56.0"
        },
        "werkzeug": {
            "hashes": [
                "sha256:7280924747b5733b246fe23972186c6b348f9ae29724135a6dfc1e53cea433e7",
                "sha256:e5f4a1f98b52b18a93da705a7458e55afb26f32bff83ff5d19189f92462d65c4"
            ],
            "version": "==0.16.0"
        }
    },
    "develop": {
        "atomicwrites": {
            "hashes": [
                "sha256:03472c30eb2c5d1ba9227e4c2ca66ab8287fbfbbda3888aa93dc2e28fc6811b4",
                "sha256:75a9445bac02d8d058d5e1fe689654ba5a6556a1dfd8ce6ec55a0ed79866cfa6"
            ],
            "version": "==1.3.0"
        },
        "attrs": {
            "hashes": [
                "sha256:ec20e7a4825331c1b5ebf261d111e16fa9612c1f7a5e1f884f12bd53a664dfd2",
                "sha256:f913492e1663d3c36f502e5e9ba6cd13cf19d7fab50aa13239e420fef95e1396"
            ],
            "version": "==19.2.0"
        },
        "certifi": {
            "hashes": [
                "sha256:e4f3620cfea4f83eedc95b24abd9cd56f3c4b146dd0177e83a21b4eb49e21e50",
                "sha256:fd7c7c74727ddcf00e9acd26bba8da604ffec95bf1c2144e67aff7a8b50e6cef"
            ],
            "version": "==2019.9.11"
        },
        "click": {
            "hashes": [
                "sha256:2335065e6395b9e67ca716de5f7526736bfa6ceead690adf616d925bdc622b13",
                "sha256:5b94b49521f6456670fdb30cd82a4eca9412788a93fa6dd6df72c94d5a8ff2d7"
            ],
            "index": "pypi",
            "version": "==7.0"
        },
        "coverage": {
            "hashes": [
                "sha256:08907593569fe59baca0bf152c43f3863201efb6113ecb38ce7e97ce339805a6",
                "sha256:0be0f1ed45fc0c185cfd4ecc19a1d6532d72f86a2bac9de7e24541febad72650",
                "sha256:141f08ed3c4b1847015e2cd62ec06d35e67a3ac185c26f7635f4406b90afa9c5",
                "sha256:19e4df788a0581238e9390c85a7a09af39c7b539b29f25c89209e6c3e371270d",
                "sha256:23cc09ed395b03424d1ae30dcc292615c1372bfba7141eb85e11e50efaa6b351",
                "sha256:245388cda02af78276b479f299bbf3783ef0a6a6273037d7c60dc73b8d8d7755",
                "sha256:331cb5115673a20fb131dadd22f5bcaf7677ef758741312bee4937d71a14b2ef",
                "sha256:386e2e4090f0bc5df274e720105c342263423e77ee8826002dcffe0c9533dbca",
                "sha256:3a794ce50daee01c74a494919d5ebdc23d58873747fa0e288318728533a3e1ca",
                "sha256:60851187677b24c6085248f0a0b9b98d49cba7ecc7ec60ba6b9d2e5574ac1ee9",
                "sha256:63a9a5fc43b58735f65ed63d2cf43508f462dc49857da70b8980ad78d41d52fc",
                "sha256:6b62544bb68106e3f00b21c8930e83e584fdca005d4fffd29bb39fb3ffa03cb5",
                "sha256:6ba744056423ef8d450cf627289166da65903885272055fb4b5e113137cfa14f",
                "sha256:7494b0b0274c5072bddbfd5b4a6c6f18fbbe1ab1d22a41e99cd2d00c8f96ecfe",
                "sha256:826f32b9547c8091679ff292a82aca9c7b9650f9fda3e2ca6bf2ac905b7ce888",
                "sha256:93715dffbcd0678057f947f496484e906bf9509f5c1c38fc9ba3922893cda5f5",
                "sha256:9a334d6c83dfeadae576b4d633a71620d40d1c379129d587faa42ee3e2a85cce",
                "sha256:af7ed8a8aa6957aac47b4268631fa1df984643f07ef00acd374e456364b373f5",
                "sha256:bf0a7aed7f5521c7ca67febd57db473af4762b9622254291fbcbb8cd0ba5e33e",
                "sha256:bf1ef9eb901113a9805287e090452c05547578eaab1b62e4ad456fcc049a9b7e",
                "sha256:c0afd27bc0e307a1ffc04ca5ec010a290e49e3afbe841c5cafc5c5a80ecd81c9",
                "sha256:dd579709a87092c6dbee09d1b7cfa81831040705ffa12a1b248935274aee0437",
                "sha256:df6712284b2e44a065097846488f66840445eb987eb81b3cc6e4149e7b6982e1",
                "sha256:e07d9f1a23e9e93ab5c62902833bf3e4b1f65502927379148b6622686223125c",
                "sha256:e2ede7c1d45e65e209d6093b762e98e8318ddeff95317d07a27a2140b80cfd24",
                "sha256:e4ef9c164eb55123c62411f5936b5c2e521b12356037b6e1c2617cef45523d47",
                "sha256:eca2b7343524e7ba246cab8ff00cab47a2d6d54ada3b02772e908a45675722e2",
                "sha256:eee64c616adeff7db37cc37da4180a3a5b6177f5c46b187894e633f088fb5b28",
                "sha256:ef824cad1f980d27f26166f86856efe11eff9912c4fed97d3804820d43fa550c",
                "sha256:efc89291bd5a08855829a3c522df16d856455297cf35ae827a37edac45f466a7",
                "sha256:fa964bae817babece5aa2e8c1af841bebb6d0b9add8e637548809d040443fee0",
                "sha256:ff37757e068ae606659c28c3bd0d923f9d29a85de79bf25b2b34b148473b5025"
            ],
            "version": "==4.5.4"
        },
        "entrypoints": {
            "hashes": [
                "sha256:589f874b313739ad35be6e0cd7efde2a4e9b6fea91edcc34e58ecbb8dbe56d19",
                "sha256:c70dd71abe5a8c85e55e12c19bd91ccfeec11a6e99044204511f9ed547d48451"
            ],
            "version": "==0.3"
        },
        "filelock": {
            "hashes": [
                "sha256:0abccd31bbba7275d0c28a07eceedbedd9b892b8c479a2c805732ca8fe3bc167",
                "sha256:18d82244ee114f543149c66a6e0c14e9c4f8a1044b5cdaadd0f82159d6a6ff59",
                "sha256:929b7d63ec5b7d6b71b0fa5ac14e030b3f70b75747cef1b10da9b879fef15836"
            ],
            "version": "==3.0.12"
        },
        "flake8": {
            "hashes": [
                "sha256:19241c1cbc971b9962473e4438a2ca19749a7dd002dd1a946eaba171b4114548",
                "sha256:8e9dfa3cecb2400b3738a42c54c3043e821682b9c840b0448c0503f781130696"
            ],
            "index": "pypi",
            "version": "==3.7.8"
        },
        "flake8-docstrings": {
            "hashes": [
                "sha256:3d5a31c7ec6b7367ea6506a87ec293b94a0a46c0bce2bb4975b7f1d09b6f3717",
                "sha256:a256ba91bc52307bef1de59e2a009c3cf61c3d0952dbe035d6ff7208940c2edc"
            ],
            "index": "pypi",
            "version": "==1.5.0"
        },
        "htmlmin": {
            "hashes": [
                "sha256:50c1ef4630374a5d723900096a961cff426dff46b48f34d194a81bbe14eca178"
            ],
            "version": "==0.1.12"
        },
        "importlib-metadata": {
            "hashes": [
                "sha256:aa18d7378b00b40847790e7c27e11673d7fed219354109d0e7b9e5b25dc3ad26",
                "sha256:d5f18a79777f3aa179c145737780282e27b508fc8fd688cb17c7a813e8bd39af"
            ],
            "markers": "python_version < '3.8'",
            "version": "==0.23"
        },
        "jinja2": {
            "hashes": [
                "sha256:74320bb91f31270f9551d46522e33af46a80c3d619f4a4bf42b3164d30b5911f",
                "sha256:9fe95f19286cfefaa917656583d020be14e7859c6b0252588391e47db34527de"
            ],
            "version": "==2.10.3"
        },
        "jsmin": {
            "hashes": [
                "sha256:b6df99b2cd1c75d9d342e4335b535789b8da9107ec748212706ef7bbe5c2553b"
            ],
            "version": "==2.2.2"
        },
        "livereload": {
            "hashes": [
                "sha256:78d55f2c268a8823ba499305dcac64e28ddeb9a92571e12d543cd304faf5817b",
                "sha256:89254f78d7529d7ea0a3417d224c34287ebfe266b05e67e51facaf82c27f0f66"
            ],
            "version": "==2.6.1"
        },
        "markdown": {
            "hashes": [
                "sha256:2e50876bcdd74517e7b71f3e7a76102050edec255b3983403f1a63e7c8a41e7a",
                "sha256:56a46ac655704b91e5b7e6326ce43d5ef72411376588afa1dd90e881b83c7e8c"
            ],
            "version": "==3.1.1"
        },
        "markupsafe": {
            "hashes": [
                "sha256:00bc623926325b26bb9605ae9eae8a215691f33cae5df11ca5424f06f2d1f473",
                "sha256:09027a7803a62ca78792ad89403b1b7a73a01c8cb65909cd876f7fcebd79b161",
                "sha256:09c4b7f37d6c648cb13f9230d847adf22f8171b1ccc4d5682398e77f40309235",
                "sha256:1027c282dad077d0bae18be6794e6b6b8c91d58ed8a8d89a89d59693b9131db5",
                "sha256:24982cc2533820871eba85ba648cd53d8623687ff11cbb805be4ff7b4c971aff",
                "sha256:29872e92839765e546828bb7754a68c418d927cd064fd4708fab9fe9c8bb116b",
                "sha256:43a55c2930bbc139570ac2452adf3d70cdbb3cfe5912c71cdce1c2c6bbd9c5d1",
                "sha256:46c99d2de99945ec5cb54f23c8cd5689f6d7177305ebff350a58ce5f8de1669e",
                "sha256:500d4957e52ddc3351cabf489e79c91c17f6e0899158447047588650b5e69183",
                "sha256:535f6fc4d397c1563d08b88e485c3496cf5784e927af890fb3c3aac7f933ec66",
                "sha256:62fe6c95e3ec8a7fad637b7f3d372c15ec1caa01ab47926cfdf7a75b40e0eac1",
                "sha256:6dd73240d2af64df90aa7c4e7481e23825ea70af4b4922f8ede5b9e35f78a3b1",
                "sha256:717ba8fe3ae9cc0006d7c451f0bb265ee07739daf76355d06366154ee68d221e",
                "sha256:79855e1c5b8da654cf486b830bd42c06e8780cea587384cf6545b7d9ac013a0b",
                "sha256:7c1699dfe0cf8ff607dbdcc1e9b9af1755371f92a68f706051cc8c37d447c905",
                "sha256:88e5fcfb52ee7b911e8bb6d6aa2fd21fbecc674eadd44118a9cc3863f938e735",
                "sha256:8defac2f2ccd6805ebf65f5eeb132adcf2ab57aa11fdf4c0dd5169a004710e7d",
                "sha256:98c7086708b163d425c67c7a91bad6e466bb99d797aa64f965e9d25c12111a5e",
                "sha256:9add70b36c5666a2ed02b43b335fe19002ee5235efd4b8a89bfcf9005bebac0d",
                "sha256:9bf40443012702a1d2070043cb6291650a0841ece432556f784f004937f0f32c",
                "sha256:ade5e387d2ad0d7ebf59146cc00c8044acbd863725f887353a10df825fc8ae21",
                "sha256:b00c1de48212e4cc9603895652c5c410df699856a2853135b3967591e4beebc2",
                "sha256:b1282f8c00509d99fef04d8ba936b156d419be841854fe901d8ae224c59f0be5",
                "sha256:b2051432115498d3562c084a49bba65d97cf251f5a331c64a12ee7e04dacc51b",
                "sha256:ba59edeaa2fc6114428f1637ffff42da1e311e29382d81b339c1817d37ec93c6",
                "sha256:c8716a48d94b06bb3b2524c2b77e055fb313aeb4ea620c8dd03a105574ba704f",
                "sha256:cd5df75523866410809ca100dc9681e301e3c27567cf498077e8551b6d20e42f",
                "sha256:e249096428b3ae81b08327a63a485ad0878de3fb939049038579ac0ef61e17e7"
            ],
            "version": "==1.1.1"
        },
        "mccabe": {
            "hashes": [
                "sha256:ab8a6258860da4b6677da4bd2fe5dc2c659cff31b3ee4f7f5d64e79735b80d42",
                "sha256:dd8d182285a0fe56bace7f45b5e7d1a6ebcbf524e8f3bd87eb0f125271b8831f"
            ],
            "version": "==0.6.1"
        },
        "mkdocs": {
            "hashes": [
                "sha256:17d34329aad75d5de604b9ed4e31df3a4d235afefdc46ce7b1964fddb2e1e939",
                "sha256:8cc8b38325456b9e942c981a209eaeb1e9f3f77b493ad755bfef889b9c8d356a"
            ],
            "index": "pypi",
            "version": "==1.0.4"
        },
        "mkdocs-material": {
            "hashes": [
                "sha256:a5246b550299d00a135a3f739e70ac6db73d7127480f0fecbda113d0095a674a",
                "sha256:e4a9ac73db7c65fdae1dbd248091e4b0a3f5db3e6bf87a46bb457db013a045e4"
            ],
            "index": "pypi",
            "version": "==4.4.3"
        },
        "mkdocs-minify-plugin": {
            "hashes": [
                "sha256:3000a5069dd0f42f56a8aaf7fd5ea1222c67487949617e39585d6b6434b074b6",
                "sha256:d54fdd5be6843dd29fd7af2f7fdd20a9eb4db46f1f6bed914e03b2f58d2d488e"
            ],
            "version": "==0.2.1"
        },
        "more-itertools": {
            "hashes": [
                "sha256:409cd48d4db7052af495b09dec721011634af3753ae1ef92d2b32f73a745f832",
                "sha256:92b8c4b06dac4f0611c0729b2f2ede52b2e1bac1ab48f089c7ddc12e26bb60c4"
            ],
            "version": "==7.2.0"
        },
        "mypy": {
            "hashes": [
                "sha256:1d98fd818ad3128a5408148c9e4a5edce6ed6b58cc314283e631dd5d9216527b",
                "sha256:22ee018e8fc212fe601aba65d3699689dd29a26410ef0d2cc1943de7bec7e3ac",
                "sha256:3a24f80776edc706ec8d05329e854d5b9e464cd332e25cde10c8da2da0a0db6c",
                "sha256:42a78944e80770f21609f504ca6c8173f7768043205b5ac51c9144e057dcf879",
                "sha256:4b2b20106973548975f0c0b1112eceb4d77ed0cafe0a231a1318f3b3a22fc795",
                "sha256:591a9625b4d285f3ba69f541c84c0ad9e7bffa7794da3fa0585ef13cf95cb021",
                "sha256:5b4b70da3d8bae73b908a90bb2c387b977e59d484d22c604a2131f6f4397c1a3",
                "sha256:84edda1ffeda0941b2ab38ecf49302326df79947fa33d98cdcfbf8ca9cf0bb23",
                "sha256:b2b83d29babd61b876ae375786960a5374bba0e4aba3c293328ca6ca5dc448dd",
                "sha256:cc4502f84c37223a1a5ab700649b5ab1b5e4d2bf2d426907161f20672a21930b",
                "sha256:e29e24dd6e7f39f200a5bb55dcaa645d38a397dd5a6674f6042ef02df5795046"
            ],
            "index": "pypi",
            "version": "==0.730"
        },
        "mypy-extensions": {
            "hashes": [
                "sha256:a161e3b917053de87dbe469987e173e49fb454eca10ef28b48b384538cc11458"
            ],
            "version": "==0.4.2"
        },
        "packaging": {
            "hashes": [
                "sha256:28b924174df7a2fa32c1953825ff29c61e2f5e082343165438812f00d3a7fc47",
                "sha256:d9551545c6d761f3def1677baf08ab2a3ca17c56879e70fecba2fc4dde4ed108"
            ],
            "version": "==19.2"
        },
        "pep562": {
            "hashes": [
                "sha256:58cb1cc9ee63d93e62b4905a50357618d526d289919814bea1f0da8f53b79395",
                "sha256:d2a48b178ebf5f8dd31709cc26a19808ef794561fa2fe50ea01ea2bad4d667ef"
            ],
            "version": "==1.0"
        },
        "pipenv": {
            "hashes": [
                "sha256:56ad5f5cb48f1e58878e14525a6e3129d4306049cb76d2f6a3e95df0d5fc6330",
                "sha256:7df8e33a2387de6f537836f48ac6fcd94eda6ed9ba3d5e3fd52e35b5bc7ff49e",
                "sha256:a673e606e8452185e9817a987572b55360f4d28b50831ef3b42ac3cab3fee846"
            ],
            "version": "==2018.11.26"
        },
        "pluggy": {
            "hashes": [
                "sha256:0db4b7601aae1d35b4a033282da476845aa19185c1e6964b25cf324b5e4ec3e6",
                "sha256:fa5fa1622fa6dd5c030e9cad086fa19ef6a0cf6d7a2d12318e10cb49d6d68f34"
            ],
            "version": "==0.13.0"
        },
        "py": {
            "hashes": [
                "sha256:64f65755aee5b381cea27766a3a147c3f15b9b6b9ac88676de66ba2ae36793fa",
                "sha256:dc639b046a6e2cff5bbe40194ad65936d6ba360b52b3c3fe1d08a82dd50b5e53"
            ],
            "version": "==1.8.0"
        },
        "pycodestyle": {
            "hashes": [
                "sha256:95a2219d12372f05704562a14ec30bc76b05a5b297b21a5dfe3f6fac3491ae56",
                "sha256:e40a936c9a450ad81df37f549d676d127b1b66000a6c500caa2b085bc0ca976c"
            ],
            "version": "==2.5.0"
        },
        "pydocstyle": {
            "hashes": [
                "sha256:0575e62020cea5fd5c386e267e95a68c156d2f92f9c1347d47edda8c5301f5f2",
                "sha256:2258f9b0df68b97bf3a6c29003edc5238ff8879f1efb6f1999988d934e432bd8",
                "sha256:5741c85e408f9e0ddf873611085e819b809fca90b619f5fd7f34bd4959da3dd4",
                "sha256:c7e32e9de6bd54c1de7cf88af00117ff478b24bd8819552e0d2b52a150c087fa",
                "sha256:ed79d4ec5e92655eccc21eb0c6cf512e69512b4a97d215ace46d17e4990f2039"
            ],
            "index": "pypi",
            "version": "==3.0.0"
        },
        "pyflakes": {
            "hashes": [
                "sha256:17dbeb2e3f4d772725c777fabc446d5634d1038f234e77343108ce445ea69ce0",
                "sha256:d976835886f8c5b31d47970ed689944a0262b5f3afa00a5a7b4dc81e5449f8a2"
            ],
            "version": "==2.1.1"
        },
        "pygments": {
            "hashes": [
                "sha256:71e430bc85c88a430f000ac1d9b331d2407f681d6f6aec95e8bcfbc3df5b0127",
                "sha256:881c4c157e45f30af185c1ffe8d549d48ac9127433f2c380c24b84572ad66297"
            ],
            "index": "pypi",
            "version": "==2.4.2"
        },
        "pymdown-extensions": {
            "hashes": [
                "sha256:24c1a0afbae101c4e2b2675ff4dd936470a90133f93398b9cbe0c855e2d2ec10",
                "sha256:960486dea995f1759dfd517aa140b3d851cd7b44d4c48d276fd2c74fc4e1bce9"
            ],
            "index": "pypi",
            "version": "==6.1"
        },
        "pyparsing": {
            "hashes": [
                "sha256:6f98a7b9397e206d78cc01df10131398f1c8b8510a2f4d97d9abd82e1aacdd80",
                "sha256:d9338df12903bbf5d65a0e4e87c2161968b10d2e489652bb47001d82a9b028b4"
            ],
            "version": "==2.4.2"
        },
        "pytest": {
            "hashes": [
<<<<<<< HEAD
                "sha256:13c1c9b22127a77fc684eee24791efafcef343335d855e3573791c68588fe1a5",
                "sha256:d8ba7be9466f55ef96ba203fc0f90d0cf212f2f927e69186e1353e30bc7f62e5"
            ],
            "index": "pypi",
            "version": "==5.2.0"
=======
                "sha256:7e4800063ccfc306a53c461442526c5571e1462f61583506ce97e4da6a1d88c8",
                "sha256:ca563435f4941d0cb34767301c27bc65c510cb82e90b9ecf9cb52dc2c63caaa0"
            ],
            "index": "pypi",
            "version": "==5.2.1"
>>>>>>> 438293fe
        },
        "pytest-cov": {
            "hashes": [
                "sha256:cc6742d8bac45070217169f5f72ceee1e0e55b0221f54bcf24845972d3a47f2b",
                "sha256:cdbdef4f870408ebdbfeb44e63e07eb18bb4619fae852f6e760645fa36172626"
            ],
            "index": "pypi",
            "version": "==2.8.1"
        },
        "pyyaml": {
            "hashes": [
                "sha256:0113bc0ec2ad727182326b61326afa3d1d8280ae1122493553fd6f4397f33df9",
                "sha256:01adf0b6c6f61bd11af6e10ca52b7d4057dd0be0343eb9283c878cf3af56aee4",
                "sha256:5124373960b0b3f4aa7df1707e63e9f109b5263eca5976c66e08b1c552d4eaf8",
                "sha256:5ca4f10adbddae56d824b2c09668e91219bb178a1eee1faa56af6f99f11bf696",
                "sha256:7907be34ffa3c5a32b60b95f4d95ea25361c951383a894fec31be7252b2b6f34",
                "sha256:7ec9b2a4ed5cad025c2278a1e6a19c011c80a3caaac804fd2d329e9cc2c287c9",
                "sha256:87ae4c829bb25b9fe99cf71fbb2140c448f534e24c998cc60f39ae4f94396a73",
                "sha256:9de9919becc9cc2ff03637872a440195ac4241c80536632fffeb6a1e25a74299",
                "sha256:a5a85b10e450c66b49f98846937e8cfca1db3127a9d5d1e31ca45c3d0bef4c5b",
                "sha256:b0997827b4f6a7c286c01c5f60384d218dca4ed7d9efa945c3e1aa623d5709ae",
                "sha256:b631ef96d3222e62861443cc89d6563ba3eeb816eeb96b2629345ab795e53681",
                "sha256:bf47c0607522fdbca6c9e817a6e81b08491de50f3766a7a0e6a5be7905961b41",
                "sha256:f81025eddd0327c7d4cfe9b62cf33190e1e736cc6e97502b3ec425f574b3e7a8"
            ],
            "index": "pypi",
            "version": "==5.1.2"
        },
        "six": {
            "hashes": [
                "sha256:3350809f0555b11f552448330d0b52d5f24c91a322ea4a15ef22629740f3761c",
                "sha256:d16a0141ec1a18405cd4ce8b4613101da75da0e9a7aec5bdd4fa804d0e0eba73"
            ],
            "version": "==1.12.0"
        },
        "snowballstemmer": {
            "hashes": [
                "sha256:209f257d7533fdb3cb73bdbd24f436239ca3b2fa67d56f6ff88e86be08cc5ef0",
                "sha256:57201e8d441981d2a1555bbcab7baf3864143f10751e5023afe62dd5b09ee837",
                "sha256:df3bac3df4c2c01363f3dd2cfa78cce2840a79b9f1c2d2de9ce8d31683992f52",
                "sha256:df83fb43dce659850fe61edea467fc112e945f388809240322a1a105f10cfb53"
            ],
            "version": "==2.0.0"
        },
        "toml": {
            "hashes": [
                "sha256:229f81c57791a41d65e399fc06bf0848bab550a9dfd5ed66df18ce5f05e73d5c",
                "sha256:235682dd292d5899d361a811df37e04a8828a5b1da3115886b73cf81ebc9100e"
            ],
            "version": "==0.10.0"
        },
        "tornado": {
            "hashes": [
                "sha256:349884248c36801afa19e342a77cc4458caca694b0eda633f5878e458a44cb2c",
                "sha256:398e0d35e086ba38a0427c3b37f4337327231942e731edaa6e9fd1865bbd6f60",
                "sha256:4e73ef678b1a859f0cb29e1d895526a20ea64b5ffd510a2307b5998c7df24281",
                "sha256:559bce3d31484b665259f50cd94c5c28b961b09315ccd838f284687245f416e5",
                "sha256:abbe53a39734ef4aba061fca54e30c6b4639d3e1f59653f0da37a0003de148c7",
                "sha256:c845db36ba616912074c5b1ee897f8e0124df269468f25e4fe21fe72f6edd7a9",
                "sha256:c9399267c926a4e7c418baa5cbe91c7d1cf362d505a1ef898fde44a07c9dd8a5"
            ],
            "version": "==6.0.3"
        },
        "tox": {
            "hashes": [
                "sha256:04f8f1aa05de8e76d7a266ccd14e0d665d429977cd42123bc38efa9b59964e9e",
                "sha256:25ef928babe88c71e3ed3af0c464d1160b01fca2dd1870a5bb26c2dea61a17fc"
            ],
            "index": "pypi",
            "version": "==3.7.0"
        },
        "tox-pipenv": {
            "hashes": [
                "sha256:11342d2953d5be105b9530389191002fc7f9b5a78150d94b19acf87b3ad668dc",
                "sha256:8c82aea4a64db248246d171bffc0e831773432e76e47c25c2fb9a37354e71501"
            ],
            "index": "pypi",
            "version": "==1.9.0"
        },
        "typed-ast": {
            "hashes": [
                "sha256:18511a0b3e7922276346bcb47e2ef9f38fb90fd31cb9223eed42c85d1312344e",
                "sha256:262c247a82d005e43b5b7f69aff746370538e176131c32dda9cb0f324d27141e",
                "sha256:2b907eb046d049bcd9892e3076c7a6456c93a25bebfe554e931620c90e6a25b0",
                "sha256:354c16e5babd09f5cb0ee000d54cfa38401d8b8891eefa878ac772f827181a3c",
                "sha256:4e0b70c6fc4d010f8107726af5fd37921b666f5b31d9331f0bd24ad9a088e631",
                "sha256:630968c5cdee51a11c05a30453f8cd65e0cc1d2ad0d9192819df9978984529f4",
                "sha256:66480f95b8167c9c5c5c87f32cf437d585937970f3fc24386f313a4c97b44e34",
                "sha256:71211d26ffd12d63a83e079ff258ac9d56a1376a25bc80b1cdcdf601b855b90b",
                "sha256:95bd11af7eafc16e829af2d3df510cecfd4387f6453355188342c3e79a2ec87a",
                "sha256:bc6c7d3fa1325a0c6613512a093bc2a2a15aeec350451cbdf9e1d4bffe3e3233",
                "sha256:cc34a6f5b426748a507dd5d1de4c1978f2eb5626d51326e43280941206c209e1",
                "sha256:d755f03c1e4a51e9b24d899561fec4ccaf51f210d52abdf8c07ee2849b212a36",
                "sha256:d7c45933b1bdfaf9f36c579671fec15d25b06c8398f113dab64c18ed1adda01d",
                "sha256:d896919306dd0aa22d0132f62a1b78d11aaf4c9fc5b3410d3c666b818191630a",
                "sha256:ffde2fbfad571af120fcbfbbc61c72469e72f550d676c3342492a9dfdefb8f12"
            ],
            "version": "==1.4.0"
        },
        "typing-extensions": {
            "hashes": [
                "sha256:2ed632b30bb54fc3941c382decfd0ee4148f5c591651c9272473fea2c6397d95",
                "sha256:b1edbbf0652660e32ae780ac9433f4231e7339c7f9a8057d0f042fcbcea49b87",
                "sha256:d8179012ec2c620d3791ca6fe2bf7979d979acdbef1fca0bc56b37411db682ed"
            ],
            "version": "==3.7.4"
        },
        "virtualenv": {
            "hashes": [
                "sha256:680af46846662bb38c5504b78bad9ed9e4f3ba2d54f54ba42494fdf94337fe30",
                "sha256:f78d81b62d3147396ac33fc9d77579ddc42cc2a98dd9ea38886f616b33bc7fb2"
            ],
            "version": "==16.7.5"
        },
        "virtualenv-clone": {
            "hashes": [
                "sha256:532f789a5c88adf339506e3ca03326f20ee82fd08ee5586b44dc859b5b4468c5",
                "sha256:c88ae171a11b087ea2513f260cdac9232461d8e9369bcd1dc143fc399d220557"
            ],
            "version": "==0.5.3"
        },
        "wcwidth": {
            "hashes": [
                "sha256:3df37372226d6e63e1b1e1eda15c594bca98a22d33a23832a90998faa96bc65e",
                "sha256:f4ebe71925af7b40a864553f761ed559b43544f8f71746c2d756c7fe788ade7c"
            ],
            "version": "==0.1.7"
        },
        "zipp": {
            "hashes": [
                "sha256:3718b1cbcd963c7d4c5511a8240812904164b7f381b647143a89d3b98f9bcd8e",
                "sha256:f06903e9f1f43b12d371004b4ac7b06ab39a44adc747266928ae6debfa7b3335"
            ],
            "version": "==0.6.0"
        }
    }
}<|MERGE_RESOLUTION|>--- conflicted
+++ resolved
@@ -23,24 +23,10 @@
     "default": {
         "asn1crypto": {
             "hashes": [
-<<<<<<< HEAD
-                "sha256:d02bf8ea1b964a5ff04ac7891fe3a39150045d1e5e4fe99273ba677d11b92a04",
-                "sha256:f822954b90c4c44f002e2cd46d636ab630f1fe4df22c816a82b66505c404eb2a"
-            ],
-            "version": "==1.0.0"
-=======
                 "sha256:0b199f211ae690df3db4fd6c1c4ff976497fb1da689193e368eedbadc53d9292",
                 "sha256:bca90060bd995c3f62c4433168eab407e44bdbdb567b3f3a396a676c1a4c4a3f"
             ],
             "version": "==1.0.1"
-        },
-        "attrs": {
-            "hashes": [
-                "sha256:ec20e7a4825331c1b5ebf261d111e16fa9612c1f7a5e1f884f12bd53a664dfd2",
-                "sha256:f913492e1663d3c36f502e5e9ba6cd13cf19d7fab50aa13239e420fef95e1396"
-            ],
-            "version": "==19.2.0"
->>>>>>> 438293fe
         },
         "base58": {
             "hashes": [
@@ -169,7 +155,6 @@
             ],
             "index": "pypi",
             "version": "==4.1.0"
-<<<<<<< HEAD
         },
         "flask": {
             "hashes": [
@@ -178,8 +163,6 @@
             ],
             "index": "pypi",
             "version": "==1.1.1"
-=======
->>>>>>> 438293fe
         },
         "graphviz": {
             "hashes": [
@@ -210,10 +193,10 @@
         },
         "jinja2": {
             "hashes": [
-                "sha256:065c4f02ebe7f7cf559e49ee5a95fb800a9e4528727aec6f24402a5374c65013",
-                "sha256:14dd6caf1527abb21f08f86c784eac40853ba93edb79552aa1e4b8aef1b61c7b"
-            ],
-            "version": "==2.10.1"
+                "sha256:74320bb91f31270f9551d46522e33af46a80c3d619f4a4bf42b3164d30b5911f",
+                "sha256:9fe95f19286cfefaa917656583d020be14e7859c6b0252588391e47db34527de"
+            ],
+            "version": "==2.10.3"
         },
         "jsonschema": {
             "hashes": [
@@ -683,19 +666,11 @@
         },
         "pytest": {
             "hashes": [
-<<<<<<< HEAD
-                "sha256:13c1c9b22127a77fc684eee24791efafcef343335d855e3573791c68588fe1a5",
-                "sha256:d8ba7be9466f55ef96ba203fc0f90d0cf212f2f927e69186e1353e30bc7f62e5"
-            ],
-            "index": "pypi",
-            "version": "==5.2.0"
-=======
                 "sha256:7e4800063ccfc306a53c461442526c5571e1462f61583506ce97e4da6a1d88c8",
                 "sha256:ca563435f4941d0cb34767301c27bc65c510cb82e90b9ecf9cb52dc2c63caaa0"
             ],
             "index": "pypi",
             "version": "==5.2.1"
->>>>>>> 438293fe
         },
         "pytest-cov": {
             "hashes": [
