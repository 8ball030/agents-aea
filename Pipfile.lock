--- conflicted
+++ resolved
@@ -1,11 +1,7 @@
 {
     "_meta": {
         "hash": {
-<<<<<<< HEAD
             "sha256": "64a621701e9a2c0646af5f1496cb62e697f12a2a6360206978d967d7ec6f9068"
-=======
-            "sha256": "a467e304881b965c3b4269af97a29090ecd0fe665bc94641f7464cb1b3973393"
->>>>>>> a701528a
         },
         "pipfile-spec": 6,
         "requires": {
@@ -88,7 +84,6 @@
             ],
             "version": "==3.0.4"
         },
-<<<<<<< HEAD
         "click": {
             "hashes": [
                 "sha256:2335065e6395b9e67ca716de5f7526736bfa6ceead690adf616d925bdc622b13",
@@ -104,7 +99,6 @@
             ],
             "index": "pypi",
             "version": "==0.3.2"
-=======
         "colorlog": {
             "hashes": [
                 "sha256:3cf31b25cbc8f86ec01fef582ef3b840950dea414084ed19ab922c8b493f9b42",
@@ -112,7 +106,6 @@
             ],
             "index": "pypi",
             "version": "==4.0.2"
->>>>>>> a701528a
         },
         "cryptography": {
             "hashes": [
