# -*- coding: utf-8 -*-
# ------------------------------------------------------------------------------
#
#   Copyright 2018-2019 Fetch.AI Limited
#
#   Licensed under the Apache License, Version 2.0 (the "License");
#   you may not use this file except in compliance with the License.
#   You may obtain a copy of the License at
#
#       http://www.apache.org/licenses/LICENSE-2.0
#
#   Unless required by applicable law or agreed to in writing, software
#   distributed under the License is distributed on an "AS IS" BASIS,
#   WITHOUT WARRANTIES OR CONDITIONS OF ANY KIND, either express or implied.
#   See the License for the specific language governing permissions and
#   limitations under the License.
#
# ------------------------------------------------------------------------------

"""Implementation of the 'aea create' subcommand."""

import os
from pathlib import Path
from typing import Optional, cast

import click

import aea
from aea.cli.add import add_item
from aea.cli.init import do_init
from aea.cli.utils.config import get_or_create_cli_config
from aea.cli.utils.constants import AUTHOR_KEY
from aea.cli.utils.context import Context
from aea.cli.utils.decorators import clean_after
from aea.cli.utils.loggers import logger
from aea.configurations.base import (
    AgentConfig,
    DEFAULT_AEA_CONFIG_FILE,
    DEFAULT_VERSION,
)
from aea.configurations.constants import (
    DEFAULT_CONNECTION,
    DEFAULT_LEDGER,
    DEFAULT_LICENSE,
    DEFAULT_PROTOCOL,
    DEFAULT_REGISTRY_PATH,
    DEFAULT_SKILL,
    SIGNING_PROTOCOL,
    STATE_UPDATE_PROTOCOL,
)


@click.command()
@click.argument("agent_name", type=str, required=True)
@click.option(
    "--author",
    type=str,
    required=False,
    help="Add the author to run `init` before `create` execution.",
)
@click.option("--local", is_flag=True, help="For using local folder.")
@click.option("--empty", is_flag=True, help="Not adding default dependencies.")
@click.pass_context
def create(
    click_context: click.core.Context,
    agent_name: str,
    author: str,
    local: bool,
    empty: bool,
):
    """Create an agent."""
    ctx = cast(Context, click_context.obj)
    create_aea(ctx, agent_name, local, author=author, empty=empty)


@clean_after
def create_aea(
    ctx: Context,
    agent_name: str,
    local: bool,
    author: Optional[str] = None,
    empty: bool = False,
) -> None:
    """
    Create AEA project.

    :param ctx: Context object.
    :param local: boolean flag for local folder usage.
    :param agent_name: agent name.
    :param author: optional author name (valid with local=True only).
    :param empty: optional boolean flag for skip adding default dependencies.

    :return: None
    :raises: ClickException if an error occured.
    """
    try:
        _check_is_parent_folders_are_aea_projects_recursively()
    except Exception:
        raise click.ClickException(
            "The current folder is already an AEA project. Please move to the parent folder."
        )

    if author is not None:
        if local:
            do_init(author, False, False, False)
        else:
            raise click.ClickException(
                "Author is not set up. Please use 'aea init' to initialize."
            )

    config = get_or_create_cli_config()
    set_author = config.get(AUTHOR_KEY, None)
    if set_author is None:
        raise click.ClickException(
            "The AEA configurations are not initialized. Uses `aea init` before continuing or provide optional argument `--author`."
        )

    if Path(agent_name).exists():
        raise click.ClickException("Directory already exist. Aborting...")

    click.echo("Initializing AEA project '{}'".format(agent_name))
    click.echo("Creating project directory './{}'".format(agent_name))
    path = Path(agent_name)
    ctx.clean_paths.append(str(path))

    # we have already checked that the directory does not exist.
    path.mkdir(exist_ok=False)

    try:
        # set up packages directories.
        _setup_package_folder(Path(agent_name, "protocols"))
        _setup_package_folder(Path(agent_name, "contracts"))
        _setup_package_folder(Path(agent_name, "connections"))
        _setup_package_folder(Path(agent_name, "skills"))

        # set up a vendor directory
        Path(agent_name, "vendor").mkdir(exist_ok=False)
        Path(agent_name, "vendor", "__init__.py").touch(exist_ok=False)

        # create a config file inside it
        click.echo("Creating config file {}".format(DEFAULT_AEA_CONFIG_FILE))
        agent_config = _crete_agent_config(ctx, agent_name, set_author)

        # next commands must be done from the agent's directory -> overwrite ctx.cwd
        ctx.agent_config = agent_config
        ctx.cwd = agent_config.agent_name

        if not empty:
            click.echo("Adding default packages ...")
            if local:
                ctx.set_config("is_local", True)
            add_item(ctx, "protocol", DEFAULT_PROTOCOL)
            add_item(ctx, "protocol", SIGNING_PROTOCOL)
            add_item(ctx, "protocol", STATE_UPDATE_PROTOCOL)
            add_item(ctx, "connection", DEFAULT_CONNECTION)
            add_item(ctx, "skill", DEFAULT_SKILL)

    except Exception as e:
        raise click.ClickException(str(e))


def _crete_agent_config(ctx: Context, agent_name: str, set_author: str) -> AgentConfig:
    """
    Create agent config.

    :param ctx: context object.
    :param agent_name: agent name.
    :param set_author: author name to set.

    :return: AgentConfig object.
    """
    agent_config = AgentConfig(
        agent_name=agent_name,
        aea_version=aea.__version__,
        author=set_author,
        version=DEFAULT_VERSION,
        license_=DEFAULT_LICENSE,
        registry_path=os.path.join("..", DEFAULT_REGISTRY_PATH),
        description="",
        default_ledger=DEFAULT_LEDGER,
        default_connection=str(DEFAULT_CONNECTION),
    )
<<<<<<< HEAD
=======
    agent_config.default_connection = str(DEFAULT_CONNECTION.to_any())
    agent_config.default_ledger = DEFAULT_LEDGER
>>>>>>> 6f0c1bdb

    with open(os.path.join(agent_name, DEFAULT_AEA_CONFIG_FILE), "w") as config_file:
        ctx.agent_loader.dump(agent_config, config_file)

    return agent_config


def _check_is_parent_folders_are_aea_projects_recursively() -> None:
    """Look for 'aea-config.yaml' in parent folders recursively up to the user home directory.

    :return: None
    :raise ValueError: if a parent folder has a file named 'aea-config.yaml'.
    """
    current = Path(".").resolve()
    root = Path("/").resolve()
    home = current.home()
    while current not in (home, root):
        files = set(map(lambda x: x.name, current.iterdir()))
        if DEFAULT_AEA_CONFIG_FILE in files:
            raise Exception(
                "Folder {} has file named {}".format(current, DEFAULT_AEA_CONFIG_FILE)
            )
        current = current.parent.resolve()


def _setup_package_folder(path: Path):
    """Set a package folder up."""
    path.mkdir(exist_ok=False)
    init_module = path / "__init__.py"
    logger.debug("Creating {}".format(init_module))
    Path(init_module).touch(exist_ok=False)<|MERGE_RESOLUTION|>--- conflicted
+++ resolved
@@ -178,13 +178,8 @@
         registry_path=os.path.join("..", DEFAULT_REGISTRY_PATH),
         description="",
         default_ledger=DEFAULT_LEDGER,
-        default_connection=str(DEFAULT_CONNECTION),
+        default_connection=str(DEFAULT_CONNECTION.to_any()),
     )
-<<<<<<< HEAD
-=======
-    agent_config.default_connection = str(DEFAULT_CONNECTION.to_any())
-    agent_config.default_ledger = DEFAULT_LEDGER
->>>>>>> 6f0c1bdb
 
     with open(os.path.join(agent_name, DEFAULT_AEA_CONFIG_FILE), "w") as config_file:
         ctx.agent_loader.dump(agent_config, config_file)
