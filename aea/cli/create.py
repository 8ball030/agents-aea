--- conflicted
+++ resolved
@@ -76,11 +76,7 @@
         logger.info("Creating config file {}".format(DEFAULT_AEA_CONFIG_FILE))
         config_file = open(os.path.join(agent_name, DEFAULT_AEA_CONFIG_FILE), "w")
         agent_config = AgentConfig(agent_name=agent_name, aea_version=aea.__version__,
-<<<<<<< HEAD
-                                   author="", version=DEFAULT_VERSION, license="", fingerprint="", url="",
-=======
-                                   author="", version="0.1.0", license="", fingerprint="",
->>>>>>> ee94aca6
+                                   author="", version=DEFAULT_VERSION, license="", fingerprint="",
                                    registry_path=os.path.join("..", DEFAULT_REGISTRY_PATH), description="")
         agent_config.default_connection = DEFAULT_CONNECTION
         agent_config.default_ledger = DEFAULT_LEDGER
