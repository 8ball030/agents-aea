--- conflicted
+++ resolved
@@ -225,11 +225,7 @@
 
 
 def find_item_locally(
-<<<<<<< HEAD
-    ctx, item_type, item_public_id
-=======
     ctx: Context, item_type: str, item_public_id: PublicId
->>>>>>> 375c8e9b
 ) -> Tuple[Path, ComponentConfiguration]:
     """
     Find an item in the local registry.
@@ -459,64 +455,6 @@
         ctx.agent_config, item_type, item_public_id.author, item_public_id.name
     )
     is_item_registered = registered_item_public_id is not None
-<<<<<<< HEAD
-
-    return is_item_registered and Path(item_path).exists()
-
-
-def get_item_id_present(
-    ctx: Context, item_type: str, item_public_id: PublicId
-) -> PublicId:
-    """
-    Get the item present in AEA.
-
-    :param ctx: context object.
-    :param item_type: type of an item.
-    :param item_public_id: PublicId of an item.
-
-    :return: boolean is item present.
-    :raises: AEAEnforceError
-    """
-    registered_item_public_id = get_item_public_id_by_author_name(
-        ctx.agent_config, item_type, item_public_id.author, item_public_id.name
-    )
-    if registered_item_public_id is None:
-        raise AEAEnforceError("Cannot find item.")  # pragma: nocover
-    return registered_item_public_id
-
-
-def get_item_public_id_by_author_name(
-    agent_config: AgentConfig, item_type: str, author: str, name: str
-) -> Optional[PublicId]:
-    """
-    Get component public_id by author and namme.
-
-    :param agent_config: AgentConfig
-    :param item_type: str. component type: connection, skill, contract, protocol
-    :param author: str. author name
-    :param name: str. component name
-
-    :return: PublicId
-    """
-    items_in_config = {
-        (x.author, x.name): x for x in get_items(agent_config, item_type)
-    }
-    return items_in_config.get((author, name), None)
-
-
-def get_items(agent_config: AgentConfig, item_type: str) -> Set[PublicId]:
-    """
-    Get all items of certain type registered in AgentConfig.
-
-    :param agent_config: AgentConfig
-    :param item_type: str. component type: connection, skill, contract, protocol
-
-    :return: set of public ids
-    """
-    item_type_plural = item_type + "s"
-    return getattr(agent_config, item_type_plural)
-=======
->>>>>>> 375c8e9b
 
     return is_item_registered and Path(item_path).exists()
 
@@ -637,9 +575,6 @@
         for config_pair in agent_config.private_key_paths.read_all()
     }
     wallet = Wallet(private_key_paths)
-<<<<<<< HEAD
-    return wallet
-=======
     return wallet
 
 
@@ -667,5 +602,4 @@
                     f'{PACKAGE_PUBLIC_ID_VAR_NAME} = PublicId.from_str("{str(item_id)}")'
                 )
             else:
-                f.write(line)
->>>>>>> 375c8e9b
+                f.write(line)