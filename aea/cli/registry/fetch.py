--- conflicted
+++ resolved
@@ -16,11 +16,7 @@
 #   limitations under the License.
 #
 # ------------------------------------------------------------------------------
-from aea.helpers.base import cd
-import shutil
-
 """Methods for CLI fetch functionality."""
-
 import os
 import shutil
 from typing import Optional
@@ -40,11 +36,7 @@
     ctx: Context,
     public_id: PublicId,
     alias: Optional[str] = None,
-<<<<<<< HEAD
     target_dir: Optional[str] = None,
-=======
-    dir: Optional[str] = None,
->>>>>>> 3eb7cd98
 ) -> None:
     """
     Fetch Agent from Registry.
@@ -62,22 +54,14 @@
 
     filepath = download_file(file_url, ctx.cwd)
 
-<<<<<<< HEAD
     folder_name = target_dir or (name if alias is None else alias)
-=======
-    folder_name = dir or (name if alias is None else alias)
->>>>>>> 3eb7cd98
     aea_folder = os.path.join(ctx.cwd, folder_name)
     print(aea_folder)
     ctx.clean_paths.append(aea_folder)
 
     extract(filepath, ctx.cwd)
 
-<<<<<<< HEAD
     if alias or target_dir:
-=======
-    if alias or dir:
->>>>>>> 3eb7cd98
         shutil.move(
             os.path.join(ctx.cwd, name), aea_folder,
         )
