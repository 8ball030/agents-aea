#!/usr/bin/env python3
# -*- coding: utf-8 -*-
# ------------------------------------------------------------------------------
#
#   Copyright 2018-2019 Fetch.AI Limited
#
#   Licensed under the Apache License, Version 2.0 (the "License");
#   you may not use this file except in compliance with the License.
#   You may obtain a copy of the License at
#
#       http://www.apache.org/licenses/LICENSE-2.0
#
#   Unless required by applicable law or agreed to in writing, software
#   distributed under the License is distributed on an "AS IS" BASIS,
#   WITHOUT WARRANTIES OR CONDITIONS OF ANY KIND, either express or implied.
#   See the License for the specific language governing permissions and
#   limitations under the License.
#
# ------------------------------------------------------------------------------

"""Core definitions for the AEA command-line tool."""

import os
import shutil
import sys
from pathlib import Path

import click

import aea.cli.create
from aea.cli.add import add
<<<<<<< HEAD
from aea.cli.add import connection, skill
from aea.cli.common import Context, pass_ctx, logger, _try_to_load_agent_config, DEFAULT_REGISTRY_PATH
from aea.cli.config import config
=======
from aea.cli.common import Context, pass_ctx, logger, _try_to_load_agent_config
from aea.cli.create import create
>>>>>>> 92d336ba
from aea.cli.install import install
from aea.cli.list import list as _list
from aea.cli.loggers import simple_verbosity_option
from aea.cli.login import login
from aea.cli.push import push
from aea.cli.remove import remove
from aea.cli.run import run
from aea.cli.scaffold import scaffold
from aea.cli.search import search
from aea.configurations.base import DEFAULT_AEA_CONFIG_FILE, PrivateKeyPathConfig
from aea.crypto.default import DefaultCrypto
from aea.crypto.ethereum import EthereumCrypto
from aea.crypto.fetchai import FetchAICrypto
from aea.crypto.helpers import DEFAULT_PRIVATE_KEY_FILE, FETCHAI_PRIVATE_KEY_FILE, ETHEREUM_PRIVATE_KEY_FILE, \
    _validate_private_key_path


@click.group(name="aea")
@click.version_option(aea.__version__, prog_name="aea")
@simple_verbosity_option(logger, default="INFO")
@click.pass_context
def cli(ctx) -> None:
    """Command-line tool for setting up an Autonomous Economic Agent."""
    ctx.obj = Context(cwd=".")


@cli.command()
@click.argument('agent_name', type=click.Path(exists=True, file_okay=False, dir_okay=True), required=True)
@pass_ctx
def delete(ctx: Context, agent_name):
    """Delete an agent."""
    path = Path(agent_name)

    # check that the target folder is an AEA project.
    cwd = os.getcwd()
    try:
        os.chdir(agent_name)
        fp = open(DEFAULT_AEA_CONFIG_FILE, mode="r", encoding="utf-8")
        ctx.agent_config = ctx.agent_loader.load(fp)
        _try_to_load_agent_config(ctx)
    except Exception:
        logger.error("The name provided is not an AEA project.")
        sys.exit(1)
    finally:
        os.chdir(cwd)

    logger.info("Deleting agent project directory '/{}'...".format(path))

    # delete the agent's directory
    try:
        shutil.rmtree(path, ignore_errors=False)
    except OSError:
        logger.error("An error occurred while deleting the agent directory. Aborting...")
        sys.exit(1)


@cli.command()
@pass_ctx
def freeze(ctx: Context):
    """Get the dependencies."""
    _try_to_load_agent_config(ctx)
    for dependency_name, dependency_data in sorted(ctx.get_dependencies().items(), key=lambda x: x[0]):
        print(dependency_name + dependency_data.get("version", ""))


@cli.command()
@pass_ctx
@click.option('-p', '--port', default=8080)
def gui(ctx: Context, port):
    """Run the CLI GUI."""
    import aea.cli_gui  # pragma: no cover
    logger.info("Running the GUI.....(press Ctrl+C to exit)")   # pragma: no cover
    aea.cli_gui.run(port)   # pragma: no cover


@cli.command()
@click.argument("type_", metavar="TYPE", type=click.Choice([
    DefaultCrypto.identifier,
    FetchAICrypto.identifier,
    EthereumCrypto.identifier,
    "all"]), required=True)
@pass_ctx
def generate_key(ctx: Context, type_):
    """Generate private keys."""
    def _can_write(path) -> bool:
        if Path(path).exists():
            value = click.confirm('The file {} already exists. Do you want to overwrite it?'
                                  .format(path), default=False)
            return value
        else:
            return True

    if type_ == DefaultCrypto.identifier or type_ == "all":
        if _can_write(DEFAULT_PRIVATE_KEY_FILE):
            DefaultCrypto().dump(open(DEFAULT_PRIVATE_KEY_FILE, "wb"))
    if type_ == FetchAICrypto.identifier or type_ == "all":
        if _can_write(FETCHAI_PRIVATE_KEY_FILE):
            FetchAICrypto().dump(open(FETCHAI_PRIVATE_KEY_FILE, "wb"))
    if type_ == EthereumCrypto.identifier or type_ == "all":
        if _can_write(ETHEREUM_PRIVATE_KEY_FILE):
            EthereumCrypto().dump(open(ETHEREUM_PRIVATE_KEY_FILE, "wb"))


@cli.command()
@click.argument("type_", metavar="TYPE", type=click.Choice([
    DefaultCrypto.identifier,
    FetchAICrypto.identifier,
    EthereumCrypto.identifier
]), required=True)
@click.argument("file", metavar="FILE", type=click.Path(exists=True, file_okay=True, dir_okay=False, readable=True),
                required=True)
@pass_ctx
def add_key(ctx: Context, type_, file):
    """Add a private key to the wallet."""
    _try_to_load_agent_config(ctx)
    _validate_private_key_path(file, type_)
    try:
        ctx.agent_config.private_key_paths.create(type_, PrivateKeyPathConfig(type_, file))
    except ValueError as e:     # pragma: no cover
        logger.error(str(e))    # pragma: no cover
    ctx.agent_loader.dump(ctx.agent_config, open(os.path.join(ctx.cwd, DEFAULT_AEA_CONFIG_FILE), "w"))


cli.add_command(create)
cli.add_command(add)
cli.add_command(_list)
cli.add_command(login)
cli.add_command(search)
cli.add_command(config)
cli.add_command(scaffold)
cli.add_command(remove)
cli.add_command(install)
cli.add_command(run)
cli.add_command(push)<|MERGE_RESOLUTION|>--- conflicted
+++ resolved
@@ -27,16 +27,11 @@
 
 import click
 
-import aea.cli.create
+import aea
 from aea.cli.add import add
-<<<<<<< HEAD
-from aea.cli.add import connection, skill
-from aea.cli.common import Context, pass_ctx, logger, _try_to_load_agent_config, DEFAULT_REGISTRY_PATH
+from aea.cli.common import Context, pass_ctx, logger, _try_to_load_agent_config
 from aea.cli.config import config
-=======
-from aea.cli.common import Context, pass_ctx, logger, _try_to_load_agent_config
 from aea.cli.create import create
->>>>>>> 92d336ba
 from aea.cli.install import install
 from aea.cli.list import list as _list
 from aea.cli.loggers import simple_verbosity_option
