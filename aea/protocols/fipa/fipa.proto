syntax = "proto3";

package fetch.aea.fipa;

message FIPAMessage{

    message CFP{
        message Nothing {
        }
        oneof query{
            bytes bytes = 1;
            Nothing nothing = 2;
            bytes query_bytes = 3;
        }
    }
    message Propose{
        repeated bytes proposal = 1;
    }
    message Accept{}

    message MatchAccept{}

    message Accept_W_Address{
        string address = 1;
    }

    message MatchAccept_W_Address{
        string address = 1;
    }
    message Decline{}
    message Inform{
        bytes bytes = 1;
    }

    int32 message_id = 1;
    int32 dialogue_id = 2;
    int32 target = 3;
    oneof performative{
        CFP cfp = 4;
        Propose propose = 5;
        Accept accept = 6;
        MatchAccept match_accept = 7;
        Decline decline = 8;
<<<<<<< HEAD
        Inform inform = 9;
=======
        Accept_W_Address accept_w_address = 9;
        MatchAccept_W_Address match_accept_w_address = 10;
>>>>>>> 0985e8b9
    }
}<|MERGE_RESOLUTION|>--- conflicted
+++ resolved
@@ -41,11 +41,8 @@
         Accept accept = 6;
         MatchAccept match_accept = 7;
         Decline decline = 8;
-<<<<<<< HEAD
         Inform inform = 9;
-=======
-        Accept_W_Address accept_w_address = 9;
-        MatchAccept_W_Address match_accept_w_address = 10;
->>>>>>> 0985e8b9
+        Accept_W_Address accept_w_address = 10;
+        MatchAccept_W_Address match_accept_w_address = 11;
     }
 }