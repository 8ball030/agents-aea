--- conflicted
+++ resolved
@@ -3,7 +3,6 @@
     "description": "Schema for the agent configuration file.",
     "additionalProperties": false,
     "type": "object",
-<<<<<<< HEAD
     "required": [
         "aea_version",
         "agent_name",
@@ -11,15 +10,12 @@
         "version",
         "license",
         "url",
-        "private_key_pem_path",
+        "private_key_paths",
         "connections",
         "default_connection",
         "protocols",
         "skills"
     ],
-=======
-    "required": ["aea_version", "agent_name", "authors", "version", "license", "url", "connections", "default_connection", "protocols", "skills"],
->>>>>>> 0985e8b9
     "properties": {
         "aea_version": {"type": "string"},
         "agent_name": {"type": "string"},
