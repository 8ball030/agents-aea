# -*- coding: utf-8 -*-
# ------------------------------------------------------------------------------
#
#   Copyright 2018-2019 Fetch.AI Limited
#
#   Licensed under the Apache License, Version 2.0 (the "License");
#   you may not use this file except in compliance with the License.
#   You may obtain a copy of the License at
#
#       http://www.apache.org/licenses/LICENSE-2.0
#
#   Unless required by applicable law or agreed to in writing, software
#   distributed under the License is distributed on an "AS IS" BASIS,
#   WITHOUT WARRANTIES OR CONDITIONS OF ANY KIND, either express or implied.
#   See the License for the specific language governing permissions and
#   limitations under the License.
#
# ------------------------------------------------------------------------------
"""This module contains the implementation of runtime for economic agent (AEA)."""

import asyncio
import logging
import threading
from abc import ABC, abstractmethod
from asyncio.events import AbstractEventLoop
from enum import Enum
from typing import Optional

from aea.agent_loop import AsyncState
from aea.helpers.async_utils import ensure_loop
from aea.multiplexer import AsyncMultiplexer

if False:
    # for mypy
    from aea.agent import Agent


logger = logging.getLogger(__name__)


class RuntimeStates(Enum):
    """Runtime states."""

    initial = "not_started"
    starting = "starting"
    started = "started"
    loop_stopped = "loop_stopped"
    stopping = "stopping"
    stopped = "stopped"


class BaseRuntime(ABC):
    """Abstract runtime class to create implementations."""

    def __init__(
        self, agent: "Agent", loop: Optional[AbstractEventLoop] = None
    ) -> None:
        """
        Init runtime.

        :param agent: Agent to run.
        :param loop: optional event loop. if not provided a new one will be created.
        :return: None
        """
        self._agent: "Agent" = agent
        self._loop = ensure_loop(
            loop
        )  # TODO: decide who constructs loop: agent, runtime, multiplexer.
        self._state: AsyncState = AsyncState(RuntimeStates.initial)

    def start(self) -> None:
        """Start agent using runtime."""
        if self._state.get() is RuntimeStates.started:
            logger.error("[{}]: Runtime already started".format(self._agent.name))
            return
        self._start()

    def stop(self) -> None:
        """Stop agent and runtime."""
        logger.debug("[{}]: Runtime stopping...".format(self._agent.name))
        self._teardown()
        self._stop()

    def _teardown(self) -> None:
        """Tear down runtime."""
        logger.debug("[{}]: Runtime teardown...".format(self._agent.name))
        self._agent.teardown()
        logger.debug("[{}]: Runtime teardown completed".format(self._agent.name))

    @abstractmethod
    def _start(self) -> None:
        """Implement runtime start function here."""
        raise NotImplementedError

    @abstractmethod
    def _stop(self) -> None:
        """Implement runtime stop function here."""
        raise NotImplementedError

    @property
    def is_running(self) -> bool:
        """Get running state of the runtime."""
        return self._state.get() == RuntimeStates.started

    @property
    def is_stopped(self) -> bool:
        """Get stopped state of the runtime."""
        return self._state.get() == RuntimeStates.stopped

    def set_loop(self, loop: AbstractEventLoop) -> None:
        """
        Set event loop to be used.

        :param loop: event loop to use.
        """
        self._loop = loop
        asyncio.set_event_loop(self._loop)


class AsyncRuntime(BaseRuntime):
    """Asynchronous runtime: uses asyncio loop for multiplexer and async agent main loop."""

    def __init__(
        self, agent: "Agent", loop: Optional[AbstractEventLoop] = None
    ) -> None:
        """
        Init runtime.

        :param agent: Agent to run.
        :param loop: optional event loop. if not provided a new one will be created.
        :return: None
        """
        super().__init__(agent=agent, loop=loop)
        self._stopping_task: Optional[asyncio.Task] = None
        self._async_stop_lock: Optional[asyncio.Lock] = None
        self._task: Optional[asyncio.Task] = None

    def set_loop(self, loop: AbstractEventLoop) -> None:
        """
        Set event loop to be used.

        :param loop: event loop to use.
        """
        super().set_loop(loop)
        self._agent._multiplexer.set_loop(self._loop)
        self._agent._main_loop.set_loop(self._loop)
        self._async_stop_lock = asyncio.Lock()

    def _start(self) -> None:
        """
        Start runtime synchronously.

        Set event loops for multiplexer and agent run loop.

        Start runtime asynchonously in own event loop.
        """
        if self._state.get() is RuntimeStates.started:
            raise ValueError("Runtime already started!")

<<<<<<< HEAD
        self.set_loop(self._loop)
=======
        asyncio.set_event_loop(self._loop)
        self._agent.multiplexer.set_loop(self._loop)
        self._agent.main_loop.set_loop(self._loop)

>>>>>>> c1a315b7
        self._state.set(RuntimeStates.started)

        self._thread = threading.current_thread()

        logger.debug(f"Start runtime event loop {self._loop}: {id(self._loop)}")
        self._task = self._loop.create_task(self._run_runtime())

        try:
            self._loop.run_until_complete(self._task)
            self._state.set(RuntimeStates.loop_stopped)
            logger.debug("Runtime loop stopped!")
        except Exception:
            logger.exception("Exception raised during runtime processing")
            raise
        finally:
            self._stopping_task = None

    async def _run_runtime(self) -> None:
        """Run agent and starts multiplexer."""
        try:
            self._state.set(RuntimeStates.starting)
            await self._start_multiplexer()
            self._agent.start_setup()
            await self._start_agent_loop()
        except Exception:
            logger.exception("AsyncRuntime exception during run:")
            raise
        finally:
            if self._stopping_task and not self._stopping_task.done():
                await self._stopping_task

    async def _multiplexer_disconnect(self) -> None:
        """Call multiplexer disconnect asynchronous way."""
        await AsyncMultiplexer.disconnect(self._agent.multiplexer)

    async def _start_multiplexer(self) -> None:
        """Call multiplexer connect asynchronous way."""
        await AsyncMultiplexer.connect(self._agent.multiplexer)

    async def _start_agent_loop(self) -> None:
        """Start agent main loop asynchronous way."""
        logger.debug("[{}]: Runtime started".format(self._agent.name))
        self._state.set(RuntimeStates.started)
        await self._agent.main_loop._run_loop()

    async def _stop_runtime(self) -> None:
        """
        Stop runtime.

        Disconnect multiplexer.
        Tear down agent.
        Stop agent main loop.
        """
        try:
            if self._async_stop_lock is None:
                return  # even not started

            async with self._async_stop_lock:

                if self._state.get() is not RuntimeStates.started:
                    return

                self._state.set(RuntimeStates.stopping)
                self._agent.main_loop.stop()

                try:
                    await self._agent.main_loop.wait_run_loop_stopped()
                except BaseException:  # nosec # pylint: disable=broad-except
                    # on stop we do not care about exceptions here, it should be raised in _start.
                    pass  # nosec

                self._teardown()

                await self._multiplexer_disconnect()

        except BaseException:
            logger.exception("Runtime exception during stop:")
            raise
        finally:
            self._state.set(RuntimeStates.stopped)
            logger.debug("[{}]: Runtime stopped".format(self._agent.name))

    def _stop(self) -> None:
        """
        Stop synchronously.

        This one calls async functions and does not guarantee to wait till runtime stopped.
        """
        logger.debug("Stop runtime coroutine.")
        if not self._loop.is_running():
            logger.debug(
                "Runtime event loop is not running, start loop with `stop` coroutine"
            )
            try:
                # dummy spin to cleanup some stuff if it was interrupted
                self._loop.run_until_complete(asyncio.sleep(0.01))
            except BaseException:  # nosec # pylint: disable=broad-except
                pass  # nosec

            self._loop.run_until_complete(self._stop_runtime())
            return

        def set_task():
            self._stopping_task = self._loop.create_task(self._stop_runtime())

        self._loop.call_soon_threadsafe(set_task)


class ThreadedRuntime(BaseRuntime):
    """Run agent and multiplexer in different threads with own asyncio loops."""

    def _start(self) -> None:
        """Implement runtime start function here."""
        self._state.set(RuntimeStates.starting)

        self._agent.multiplexer.set_loop(asyncio.new_event_loop())

        self._agent.multiplexer.connect()
        self._agent.start_setup()
        self._start_agent_loop()

    def _start_agent_loop(self) -> None:
        """Start aget's main loop."""
        logger.debug("[{}]: Runtime started".format(self._agent.name))
        try:
            self._state.set(RuntimeStates.started)
            self._agent.main_loop.start()
        finally:
            self._state.set(RuntimeStates.loop_stopped)

    def _stop(self) -> None:
        """Implement runtime stop function here."""
        self._state.set(RuntimeStates.stopping)
        self._agent.main_loop.stop()
        self._teardown()
        self._agent.multiplexer.disconnect()
        logger.debug("[{}]: Runtime stopped".format(self._agent.name))
        self._state.set(RuntimeStates.stopped)<|MERGE_RESOLUTION|>--- conflicted
+++ resolved
@@ -142,8 +142,8 @@
         :param loop: event loop to use.
         """
         super().set_loop(loop)
-        self._agent._multiplexer.set_loop(self._loop)
-        self._agent._main_loop.set_loop(self._loop)
+        self._agent.multiplexer.set_loop(self._loop)
+        self._agent.main_loop.set_loop(self._loop)
         self._async_stop_lock = asyncio.Lock()
 
     def _start(self) -> None:
@@ -157,14 +157,8 @@
         if self._state.get() is RuntimeStates.started:
             raise ValueError("Runtime already started!")
 
-<<<<<<< HEAD
         self.set_loop(self._loop)
-=======
-        asyncio.set_event_loop(self._loop)
-        self._agent.multiplexer.set_loop(self._loop)
-        self._agent.main_loop.set_loop(self._loop)
-
->>>>>>> c1a315b7
+
         self._state.set(RuntimeStates.started)
 
         self._thread = threading.current_thread()
