# -*- coding: utf-8 -*-

# ------------------------------------------------------------------------------
#
#   Copyright 2018-2019 Fetch.AI Limited
#
#   Licensed under the Apache License, Version 2.0 (the "License");
#   you may not use this file except in compliance with the License.
#   You may obtain a copy of the License at
#
#     http://www.apache.org/licenses/LICENSE-2.0
#
#   Unless required by applicable law or agreed to in writing, software
#   distributed under the License is distributed on an "AS IS" BASIS,
#   WITHOUT WARRANTIES OR CONDITIONS OF ANY KIND, either express or implied.
#   See the License for the specific language governing permissions and
#   limitations under the License.
#
# ------------------------------------------------------------------------------

"""Module wrapping all the public and private keys cryptography."""

import logging
from typing import Any, Dict, Optional, Tuple, cast

from fetchai.ledger.api import LedgerApi as FetchLedgerApi  # type: ignore
# from fetchai.ledger.api.tx import TxStatus
from fetchai.ledger.crypto import Entity, Identity, Address  # type: ignore

from aea.crypto.ethereum import ETHEREUM
from aea.crypto.fetchai import FETCHAI

DEFAULT_FETCHAI_CONFIG = ('alpha.fetch-ai.com', 80)

logger = logging.getLogger(__name__)


class LedgerApis(object):
    """Store all the ledger apis we initialise."""

    def __init__(self, ledger_api_configs: Dict[str, Tuple[str, int]]):
        """
        Instantiate a wallet object.

        :param private_key_paths: the private key paths
        :param ledger_api_configs: the ledger api configs
        """
        apis = {}  # type: Dict[str, Any]
        for identifier, config in ledger_api_configs.items():
            if identifier == FETCHAI:
                api = FetchLedgerApi(config[0], config[1])
                apis[identifier] = api
            elif identifier == ETHEREUM:
                raise NotImplementedError
            else:
                raise ValueError("Unsupported identifier in private key paths.")
        self._apis = apis

    @property
    def apis(self) -> Dict[str, Any]:
        """Get the apis."""
        return self._apis

    def token_balance(self, identifier: str, address: str) -> int:
        """
        Get the token balance.

        :param identifier: the identifier of the ledger
        :param address: the address to check for
        :return: the token balance
        """
        assert identifier in self.apis.keys(), "Unsupported ledger identifier."
        try:
            api = self.apis[identifier]
            balance = api.tokens.balance(address)
        except Exception:
            logger.warning("An error occurred while attempting to get the current balance.")
            balance = 0
        return balance

    def transfer(self, identifier: str, entity: Entity, destination_address: str, amount: float, tx_fee: float) -> Optional[str]:
        """
        Transfer from self to destination.

        :param destination_address: the address of the receive
        :param amount: the amount
        :param tx_fee: the tx fee

        :return: tx digest if successful, otherwise None
        """
        assert identifier in self.apis.keys(), "Unsupported ledger identifier."
        try:
            api = self.apis[identifier]
            logger.info("Waiting for the validation of the transaction ...")
            tx_digest = api.tokens.transfer(entity, destination_address, amount, tx_fee)
            api.sync(tx_digest)
            logger.info("Transaction validated ...")
        except Exception:
            logger.warning("An error occurred while attempting the transfer.")
            tx_digest = None
        return tx_digest

    def is_tx_settled(self, identifier: str, tx_digest: str, amount: float) -> bool:
        """
        Check whether the transaction is settled and correct.

        :param identifier: the identifier of the ledger
        :param tx_digest: the transaction digest
        :param amount: the amount
        :return: True if correctly settled, False otherwise
        """
        assert identifier in self.apis.keys(), "Unsupported ledger identifier."
        is_successful = False
        try:
            api = self.apis[identifier]
            logger.info("Checking the transaction ...")
            # tx_status = cast(TxStatus, api.tx.status(tx_digest))
            tx_status = cast(str, api.tx.status(tx_digest))
            SUCCESSFUL_TERMINAL_STATES = ('Executed', 'Submitted')
            if tx_status in SUCCESSFUL_TERMINAL_STATES:
                # TODO: check the amount of the transaction is correct
                is_successful = True
            logger.info("Transaction validated ...")
        except Exception:
            logger.warning("An error occurred while attempting to check the transaction.")
        return is_successful

    @staticmethod
    def get_address_from_public_key(self, identifier: str, public_key: str) -> Address:
        """
        Get the address from the public key.

        :param identifier: the identifier
        :param public_key: the public key
<<<<<<< HEAD
        :return: str
=======
        :return: the address
>>>>>>> 39f41fae
        """
        assert identifier in self.apis.keys(), "Unsupported ledger identifier."
        identity = Identity.from_hex(public_key)
        return Address(identity)<|MERGE_RESOLUTION|>--- conflicted
+++ resolved
@@ -132,11 +132,7 @@
 
         :param identifier: the identifier
         :param public_key: the public key
-<<<<<<< HEAD
-        :return: str
-=======
         :return: the address
->>>>>>> 39f41fae
         """
         assert identifier in self.apis.keys(), "Unsupported ledger identifier."
         identity = Identity.from_hex(public_key)
