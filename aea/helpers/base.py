# -*- coding: utf-8 -*-
# ------------------------------------------------------------------------------
#
#   Copyright 2018-2019 Fetch.AI Limited
#
#   Licensed under the Apache License, Version 2.0 (the "License");
#   you may not use this file except in compliance with the License.
#   You may obtain a copy of the License at
#
#       http://www.apache.org/licenses/LICENSE-2.0
#
#   Unless required by applicable law or agreed to in writing, software
#   distributed under the License is distributed on an "AS IS" BASIS,
#   WITHOUT WARRANTIES OR CONDITIONS OF ANY KIND, either express or implied.
#   See the License for the specific language governing permissions and
#   limitations under the License.
#
# ------------------------------------------------------------------------------
"""Miscellaneous helpers."""

import builtins
import contextlib
import importlib.util
import logging
import os
import re
import signal
import subprocess  # nosec
import sys
import time
import types
from collections import OrderedDict, UserString
from functools import wraps
from pathlib import Path
from typing import Any, Callable, Dict, TextIO, Union

from dotenv import load_dotenv

import yaml

from aea.configurations.base import ComponentConfiguration

logger = logging.getLogger(__name__)


def yaml_load(stream: TextIO) -> Dict[str, str]:
    """
    Load a yaml from a file pointer in an ordered way.

    :param stream: the file pointer
    :return: the yaml
    """

    def ordered_load(stream: TextIO, object_pairs_hook=OrderedDict):
        class OrderedLoader(yaml.SafeLoader):
            """A wrapper for safe yaml loader."""

            pass

        def construct_mapping(loader, node):
            loader.flatten_mapping(node)
            return object_pairs_hook(loader.construct_pairs(node))

        OrderedLoader.add_constructor(
            yaml.resolver.BaseResolver.DEFAULT_MAPPING_TAG, construct_mapping
        )
        return yaml.load(stream, OrderedLoader)  # nosec

    return ordered_load(stream)


def yaml_dump(data, stream: TextIO) -> None:
    """
    Dump data to a yaml file in an ordered way.

    :param data: the data to be dumped
    :param stream: the file pointer
    """

    def ordered_dump(data, stream=None, **kwds):
        class OrderedDumper(yaml.SafeDumper):
            """A wrapper for safe yaml loader."""

            pass

        def _dict_representer(dumper, data):
            return dumper.represent_mapping(
                yaml.resolver.BaseResolver.DEFAULT_MAPPING_TAG, data.items()
            )

        OrderedDumper.add_representer(OrderedDict, _dict_representer)
        return yaml.dump(data, stream, OrderedDumper, **kwds)  # nosec

    ordered_dump(data, stream)


def _get_module(spec):
    """Try to execute a module. Return None if the attempt fail."""
    try:
        module = importlib.util.module_from_spec(spec)
        spec.loader.exec_module(module)
        return module
    except Exception:  # pylint: disable=broad-except
        return None


def locate(path: str) -> Any:
    """Locate an object by name or dotted path, importing as necessary."""
    parts = [part for part in path.split(".") if part]
    module, n = None, 0
    while n < len(parts):
        file_location = os.path.join(*parts[: n + 1])
        spec_name = ".".join(parts[: n + 1])
        module_location = os.path.join(file_location, "__init__.py")
        spec = importlib.util.spec_from_file_location(spec_name, module_location)
        logger.debug("Trying to import {}".format(module_location))
        nextmodule = _get_module(spec)
        if nextmodule is None:
            module_location = file_location + ".py"
            spec = importlib.util.spec_from_file_location(spec_name, module_location)
            logger.debug("Trying to import {}".format(module_location))
            nextmodule = _get_module(spec)

        if nextmodule:
            module, n = nextmodule, n + 1
        else:
            break
    if module:
        object_ = module
    else:
        object_ = builtins
    for part in parts[n:]:
        try:
            object_ = getattr(object_, part)
        except AttributeError:
            return None
    return object_


def load_aea_package(configuration: ComponentConfiguration) -> None:
    """
    Load the AEA package.

    It adds all the __init__.py modules into `sys.modules`.

    :param configuration: the configuration object.
    :return: None
    """
    dir_ = configuration.directory
    assert dir_ is not None

    # patch sys.modules with dummy modules
    prefix_root = "packages"
    prefix_author = prefix_root + f".{configuration.author}"
    prefix_pkg_type = prefix_author + f".{configuration.component_type.to_plural()}"
    prefix_pkg = prefix_pkg_type + f".{configuration.name}"
    sys.modules[prefix_root] = types.ModuleType(prefix_root)
    sys.modules[prefix_author] = types.ModuleType(prefix_author)
    sys.modules[prefix_pkg_type] = types.ModuleType(prefix_pkg_type)

    for subpackage_init_file in dir_.rglob("__init__.py"):
        parent_dir = subpackage_init_file.parent
        relative_parent_dir = parent_dir.relative_to(dir_)
        if relative_parent_dir == Path("."):
            # this handles the case when 'subpackage_init_file'
            # is path/to/package/__init__.py
            import_path = prefix_pkg
        else:
            import_path = prefix_pkg + "." + ".".join(relative_parent_dir.parts)
        spec = importlib.util.spec_from_file_location(import_path, subpackage_init_file)
        module = importlib.util.module_from_spec(spec)
        sys.modules[import_path] = module
        spec.loader.exec_module(module)  # type: ignore


def load_module(dotted_path: str, filepath: Path) -> types.ModuleType:
    """
    Load a module.

    :param dotted_path: the dotted path of the package/module.
    :param filepath: the file to the package/module.
    :return: None
    :raises ValueError: if the filepath provided is not a module.
    :raises Exception: if the execution of the module raises exception.
    """
    spec = importlib.util.spec_from_file_location(dotted_path, str(filepath))
    module = importlib.util.module_from_spec(spec)
    spec.loader.exec_module(module)  # type: ignore
    return module


def load_env_file(env_file: str):
    """
    Load the content of the environment file into the process environment.

    :param env_file: path to the env file.
    :return: None.
    """
    load_dotenv(dotenv_path=Path(env_file), override=False)


def sigint_crossplatform(process: subprocess.Popen) -> None:
    """
    Send a SIGINT, cross-platform.

    The reason is because the subprocess module
    doesn't have an API to send a SIGINT-like signal
    both on Posix and Windows with a single method.

    However, a subprocess.Popen class has the method
    'send_signal' that gives more flexibility in this terms.

    :param process: the process to send the signal to.
    :return: None
    """
    if os.name == "posix":
        process.send_signal(signal.SIGINT)  # pylint: disable=no-member
    elif os.name == "nt":
        process.send_signal(signal.CTRL_C_EVENT)  # pylint: disable=no-member
    else:
        raise ValueError("Other platforms not supported.")


class RegexConstrainedString(UserString):
    """
    A string that is constrained by a regex.

    The default behaviour is to match anything.
    Subclass this class and change the 'REGEX' class
    attribute to implement a different behaviour.
    """

    REGEX = re.compile(".*", flags=re.DOTALL)

    def __init__(self, seq):
        """Initialize a regex constrained string."""
        super().__init__(seq)

        if not self.REGEX.match(self.data):
            self._handle_no_match()

    def _handle_no_match(self):
        raise ValueError(
            "Value {data} does not match the regular expression {regex}".format(
                data=self.data, regex=self.REGEX
            )
        )


@contextlib.contextmanager
def cd(path):
    """Change working directory temporarily."""
    old_path = os.getcwd()
    os.chdir(path)
    try:
        yield
    finally:
        os.chdir(old_path)


def get_logger_method(fn: Callable, logger_method: Union[str, Callable]) -> Callable:
    """
    Get logger method for function.

    Get logger in `fn` definion module or creates logger is module.__name__.
    Or return logger_method if it's callable.

    :param fn: function to get logger for.
    :param logger_method: logger name or callable.

    :return: callable to write log with
    """
    if callable(logger_method):
        return logger_method

    logger = fn.__globals__.get("logger", logging.getLogger(fn.__globals__["__name__"]))  # type: ignore

    return getattr(logger, logger_method)


def try_decorator(error_message: str, default_return=None, logger_method="error"):
    """
    Run function, log and return default value on exception.

    Does not support async or coroutines!

    :param error_message: message template with one `{}` for exception
    :param default_return: value to return on exception, by default None
    :param logger_method: name of the logger method or callable to print logs
    """

    def decorator(fn):
        @wraps(fn)
        def wrapper(*args, **kwargs):
            try:
                return fn(*args, **kwargs)
            except Exception as e:  # pylint: disable=broad-except  # pragma: no cover  # generic code
<<<<<<< HEAD
                logger.debug(e)
=======
>>>>>>> 223cac43
                if error_message:
                    log = get_logger_method(fn, logger_method)
                    log(error_message.format(e))
                return default_return

        return wrapper

    return decorator


class MaxRetriesError(Exception):
    """Exception for retry decorator."""


def retry_decorator(
    number_of_retries: int, error_message: str, delay: float = 0, logger_method="error"
):
    """
    Run function with several attempts.

    Does not support async or coroutines!

    :param number_of_retries: amount of attempts
    :param error_message: message template with one `{}` for exception
    :param delay: num of seconds to sleep between retries. default 0
    :param logger_method: name of the logger method or callable to print logs
    """

    def decorator(fn):
        @wraps(fn)
        def wrapper(*args, **kwargs):
            log = get_logger_method(fn, logger_method)
            for retry in range(number_of_retries):
                try:
                    return fn(*args, **kwargs)
                except Exception as e:  # pylint: disable=broad-except  # pragma: no cover  # generic code
                    if error_message:
                        log(error_message.format(retry=retry + 1, error=e))
                    if delay:
                        time.sleep(delay)
            raise MaxRetriesError(number_of_retries)

        return wrapper

    return decorator


@contextlib.contextmanager
def exception_log_and_reraise(log_method: Callable, message: str):
    """
    Run code in context to log and re raise exception.

    :param log_method: function to print log
    :param message: message template to add error text.
    """
    try:
        yield
    except BaseException as e:  # pylint: disable=broad-except  # pragma: no cover  # generic code
        log_method(message.format(e))
        raise<|MERGE_RESOLUTION|>--- conflicted
+++ resolved
@@ -295,10 +295,6 @@
             try:
                 return fn(*args, **kwargs)
             except Exception as e:  # pylint: disable=broad-except  # pragma: no cover  # generic code
-<<<<<<< HEAD
-                logger.debug(e)
-=======
->>>>>>> 223cac43
                 if error_message:
                     log = get_logger_method(fn, logger_method)
                     log(error_message.format(e))
