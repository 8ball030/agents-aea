# -*- coding: utf-8 -*-
# ------------------------------------------------------------------------------
#
#   Copyright 2018-2019 Fetch.AI Limited
#
#   Licensed under the Apache License, Version 2.0 (the "License");
#   you may not use this file except in compliance with the License.
#   You may obtain a copy of the License at
#
#       http://www.apache.org/licenses/LICENSE-2.0
#
#   Unless required by applicable law or agreed to in writing, software
#   distributed under the License is distributed on an "AS IS" BASIS,
#   WITHOUT WARRANTIES OR CONDITIONS OF ANY KIND, either express or implied.
#   See the License for the specific language governing permissions and
#   limitations under the License.
#
# ------------------------------------------------------------------------------

"""This module contains test case classes based on pytest for AEA end-to-end testing."""

import os
import shutil
import subprocess  # nosec
import sys
import tempfile
from typing import Any, List

import pytest

from aea.cli import cli
from aea.cli.common import DEFAULT_REGISTRY_PATH
from aea.test_tools.click_testing import CliRunner
from aea.test_tools.config import AUTHOR, CLI_LOG_OPTION
from aea.test_tools.exceptions import AEATestingException


class AEATestCase:
    """Test case for AEA end-to-end tests."""

    author: str  # author name
    cwd: str  # current working directory path
    runner: CliRunner  # CLI runner
    subprocesses: List  # list of launched subprocesses
    t: str  # temporary directory path

    @classmethod
    def setup_class(cls, packages_dir_path=DEFAULT_REGISTRY_PATH):
        """Set up the test class."""
        cls.runner = CliRunner()
        cls.cwd = os.getcwd()
        cls.t = tempfile.mkdtemp()

        # add packages folder
        packages_src = os.path.join(cls.cwd, packages_dir_path)
        packages_dst = os.path.join(cls.t, packages_dir_path)
        shutil.copytree(packages_src, packages_dst)

        cls.subprocesses = []
        cls.author = AUTHOR

        os.chdir(cls.t)

    @classmethod
    def teardown_class(cls):
        """Teardown the test."""
        cls._terminate_subprocesses()

        os.chdir(cls.cwd)
        try:
            shutil.rmtree(cls.t)
        except (OSError, IOError):
            pass

    @classmethod
    def _terminate_subprocesses(cls):
        """Terminate all launched subprocesses."""
        for process in cls.subprocesses:
            if not process.returncode == 0:
                poll = process.poll()
                if poll is None:
                    process.terminate()
                    process.wait(2)

    def set_config(self, dotted_path: str, value: Any) -> None:
        """
        Set a config.
        Run from agent's directory.

        :param dotted_path: str dotted path to config param.
        :param value: a new value to set.

        :return: None
        """
        self.run_cli_command("config", "set", dotted_path, str(value))

    def disable_ledger_tx(self, author: str, item_type: str, item_name: str) -> None:
        """
        Disable ledger tx by modifying item yaml settings.
        Run from agent's directory and only for item with present strategy is_ledger_tx setting.

        :param author: str author name (equals to a vendor folder name).
        :param item_type: str item type.
        :param item_name: str item name.

        :return: None
        """
        dotted_path = "vendor.{}.{}s.{}.models.strategy.args.is_ledger_tx".format(
            author, item_type, item_name
        )
<<<<<<< HEAD
        self.run_cli_command("config", "set", json_path, "False")
=======
        self.set_config(dotted_path, False)
>>>>>>> 7b259322

    def disable_aea_logging(self):
        """
        Disable AEA logging of specific agent.
        Run from agent's directory.

        :return: None
        """
        config_update_dict = {
            "agent.logging_config.disable_existing_loggers": "False",
            "agent.logging_config.version": "1",
        }
        for path, value in config_update_dict.items():
            self.run_cli_command("config", "set", path, value)

    def run_cli_command(self, *args: str) -> None:
        """
        Run AEA CLI command.

        :param args: CLI args
        :raises AEATestingException: if command fails.

        :return: None
        """
        result = self.runner.invoke(
            cli, [*CLI_LOG_OPTION, *args], standalone_mode=False
        )
        if result.exit_code != 0:
            raise AEATestingException(
                "Failed to execute AEA CLI command with args {}.\n"
                "Exit code: {}\nException: {}".format(
                    args, result.exit_code, result.exception
                )
            )

    def _run_python_subprocess(self, *args: str) -> subprocess.Popen:
        """
        Run python with args as subprocess.

        :param *args: CLI args

        :return: subprocess object.
        """
        process = subprocess.Popen(  # nosec
            [sys.executable, *args], stdout=subprocess.PIPE, env=os.environ.copy(),
        )
        self.subprocesses.append(process)
        return process

    def run_agent(self, *args: str) -> subprocess.Popen:
        """
        Run agent as subprocess.
        Run from agent's directory.

        :param *args: CLI args

        :return: subprocess object.
        """
        return self._run_python_subprocess("-m", "aea.cli", "run", *args)

    def initialize_aea(self, author=None) -> None:
        """
        Initialize AEA locally with author name.

        :return: None
        """
        if author is None:
            author = self.author
        self.run_cli_command("init", "--local", "--author", author)

    def create_agents(self, *agents_names: str) -> None:
        """
        Create agents in current working directory.

        :param *agents_names: str agent names.

        :return: None
        """
        for name in agents_names:
            self.run_cli_command("create", "--local", name, "--author", self.author)

    def delete_agents(self, *agents_names: str) -> None:
        """
        Delete agents in current working directory.

        :param *agents_names: str agent names.

        :return: None
        """
        for name in agents_names:
            self.run_cli_command("delete", name)

    def add_item(self, item_type: str, public_id: str) -> None:
        """
        Add an item to the agent.
        Run from agent's directory.

        :param item_type: str item type.
        :param item_type: str item type.

        :return: None
        """
        self.run_cli_command("add", "--local", item_type, public_id)

    def run_install(self):
        """
        Execute AEA CLI install command.
        Run from agent's directory.

        :return: None
        """
        self.run_cli_command("install")


class AEAWithOefTestCase(AEATestCase):
    @pytest.fixture(autouse=True)
    def _start_oef_node(self, network_node):
        """Start an oef node."""

<<<<<<< HEAD
    def run_oef(self):
=======
    def run_agent_with_oef(self) -> subprocess.Popen:
>>>>>>> 7b259322
        """
        Run agent with OEF connection as subprocess.
        Run from agent's directory.

        :param *args: CLI args

        :return: subprocess object.
        """
        return self.run_agent("--connections", "fetchai/oef:0.1.0")<|MERGE_RESOLUTION|>--- conflicted
+++ resolved
@@ -108,11 +108,7 @@
         dotted_path = "vendor.{}.{}s.{}.models.strategy.args.is_ledger_tx".format(
             author, item_type, item_name
         )
-<<<<<<< HEAD
-        self.run_cli_command("config", "set", json_path, "False")
-=======
         self.set_config(dotted_path, False)
->>>>>>> 7b259322
 
     def disable_aea_logging(self):
         """
@@ -232,11 +228,7 @@
     def _start_oef_node(self, network_node):
         """Start an oef node."""
 
-<<<<<<< HEAD
-    def run_oef(self):
-=======
     def run_agent_with_oef(self) -> subprocess.Popen:
->>>>>>> 7b259322
         """
         Run agent with OEF connection as subprocess.
         Run from agent's directory.
