# -*- coding: utf-8 -*-
# ------------------------------------------------------------------------------
#
#   Copyright 2018-2019 Fetch.AI Limited
#
#   Licensed under the Apache License, Version 2.0 (the "License");
#   you may not use this file except in compliance with the License.
#   You may obtain a copy of the License at
#
#       http://www.apache.org/licenses/LICENSE-2.0
#
#   Unless required by applicable law or agreed to in writing, software
#   distributed under the License is distributed on an "AS IS" BASIS,
#   WITHOUT WARRANTIES OR CONDITIONS OF ANY KIND, either express or implied.
#   See the License for the specific language governing permissions and
#   limitations under the License.
#
# ------------------------------------------------------------------------------
"""This module contains test case classes based on pytest for AEA end-to-end testing."""
import copy
import logging
import os
import random
import shutil
import string
import subprocess  # nosec
import sys
import tempfile
import time
from abc import ABC
from contextlib import suppress
from filecmp import dircmp
from io import TextIOWrapper
from pathlib import Path
from threading import Thread
from typing import Any, Callable, Dict, List, Optional, Sequence, Set, Tuple, Union

import pytest
import yaml

from aea.cli import cli
<<<<<<< HEAD
from aea.configurations.base import (
    AgentConfig,
    DEFAULT_AEA_CONFIG_FILE,
    PackageType,
    _get_default_configuration_file_name_from_type,
)
=======
from aea.configurations.base import AgentConfig, PackageType
>>>>>>> 42c7754a
from aea.configurations.constants import (
    DEFAULT_AEA_CONFIG_FILE,
    DEFAULT_INPUT_FILE_NAME,
    DEFAULT_LEDGER,
    DEFAULT_OUTPUT_FILE_NAME,
    DEFAULT_PRIVATE_KEY_FILE,
    DEFAULT_REGISTRY_NAME,
)
from aea.configurations.loader import ConfigLoader, ConfigLoaders
from aea.exceptions import enforce
from aea.helpers.base import cd, send_control_c, win_popen_kwargs
from aea.mail.base import Envelope
from aea.test_tools.click_testing import CliRunner, Result
from aea.test_tools.constants import DEFAULT_AUTHOR
from aea.test_tools.exceptions import AEATestingException
from aea.test_tools.generic import (
    nested_set_config,
    read_envelope_from_file,
    write_envelope_to_file,
)

from tests.conftest import ROOT_DIR


_default_logger = logging.getLogger(__name__)

CLI_LOG_OPTION = ["-v", "OFF"]

DEFAULT_PROCESS_TIMEOUT = 120
DEFAULT_LAUNCH_TIMEOUT = 10
LAUNCH_SUCCEED_MESSAGE = ("Start processing messages...",)


class BaseAEATestCase(ABC):  # pylint: disable=too-many-public-methods
    """Base class for AEA test cases."""

    runner: CliRunner  # CLI runner
    last_cli_runner_result: Optional[Result] = None
    author: str = DEFAULT_AUTHOR  # author
    subprocesses: List[subprocess.Popen] = []  # list of launched subprocesses
    threads: List[Thread] = []  # list of started threads
    packages_dir_path: Path = Path(DEFAULT_REGISTRY_NAME)
    use_packages_dir: bool = True
    package_registry_src: Path = Path(ROOT_DIR, DEFAULT_REGISTRY_NAME)
    old_cwd: Path  # current working directory path
    t: Path  # temporary directory path
    current_agent_context: str = ""  # the name of the current agent
    agents: Set[str] = set()  # the set of created agents
    stdout: Dict[int, str]  # dict of process.pid: string stdout
    stderr: Dict[int, str]  # dict of process.pid: string stderr
    _is_teardown_class_called: bool = False
    capture_log: bool = False
    cli_log_options: List[str] = []

    @classmethod
    def set_agent_context(cls, agent_name: str):
        """Set the current agent context."""
        cls.current_agent_context = agent_name

    @classmethod
    def unset_agent_context(cls):
        """Unset the current agent context."""
        cls.current_agent_context = ""

    @classmethod
    def set_config(cls, dotted_path: str, value: Any, type_: str = "str") -> Result:
        """
        Set a config.

        Run from agent's directory.

        :param dotted_path: str dotted path to config param.
        :param value: a new value to set.
        :param type_: the type

        :return: Result
        """
        return cls.run_cli_command(
            "config",
            "set",
            dotted_path,
            str(value),
            "--type",
            type_,
            cwd=cls._get_cwd(),
        )

    @classmethod
    def nested_set_config(cls, dotted_path: str, value: Any) -> None:
        """Force set config."""
        with cd(cls._get_cwd()):
            nested_set_config(dotted_path, value)

    @classmethod
    def disable_aea_logging(cls) -> None:
        """
        Disable AEA logging of specific agent.

        Run from agent's directory.

        :return: None
        """
        config_update_dict = {
            "agent.logging_config.disable_existing_loggers": "False",
            "agent.logging_config.version": "1",
        }
        for path, value in config_update_dict.items():
            cls.run_cli_command("config", "set", path, value, cwd=cls._get_cwd())

    @classmethod
    def run_cli_command(cls, *args: str, cwd: str = ".") -> Result:
        """
        Run AEA CLI command.

        :param args: CLI args
        :param cwd: the working directory from where to run the command.
        :raises AEATestingException: if command fails.

        :return: Result
        """
        with cd(cwd):
            result = cls.runner.invoke(
                cli, [*CLI_LOG_OPTION, *args], standalone_mode=False
            )
            cls.last_cli_runner_result = result
            if result.exit_code != 0:
                raise AEATestingException(
                    "Failed to execute AEA CLI command with args {}.\n"
                    "Exit code: {}\nException: {}".format(
                        args, result.exit_code, result.exception
                    )
                )
            return result

    @classmethod
    def _run_python_subprocess(cls, *args: str, cwd: str = ".") -> subprocess.Popen:
        """
        Run python with args as subprocess.

        :param args: CLI args

        :return: subprocess object.
        """
        kwargs = dict(
            stdout=subprocess.PIPE,
            stdin=subprocess.PIPE,
            env=os.environ.copy(),
            cwd=cwd,
        )
        kwargs.update(win_popen_kwargs())

        process = subprocess.Popen(  # type: ignore # nosec # mypy fails on **kwargs
            [sys.executable, *args], **kwargs,
        )
        cls.subprocesses.append(process)
        return process

    @classmethod
    def start_subprocess(cls, *args: str, cwd: str = ".") -> subprocess.Popen:
        """
        Run python with args as subprocess.

        :param args: CLI args

        :return: subprocess object.
        """
        process = cls._run_python_subprocess(*args, cwd=cwd)
        cls._start_output_read_thread(process)
        cls._start_error_read_thread(process)
        return process

    @classmethod
    def start_thread(cls, target: Callable, **kwargs) -> Thread:
        """
        Start python Thread.

        :param target: target method.
        :param process: subprocess passed to thread args.

        :return: None.
        """
        if "process" in kwargs:
            thread = Thread(target=target, args=(kwargs["process"],))
        else:
            thread = Thread(target=target)
        thread.start()
        cls.threads.append(thread)
        return thread

    @classmethod
    def create_agents(
        cls, *agents_names: str, is_local: bool = True, is_empty: bool = False
    ) -> None:
        """
        Create agents in current working directory.

        :param agents_names: str agent names.
        :param is_local: a flag for local folder add True by default.
        :param empty: optional boolean flag for skip adding default dependencies.

        :return: None
        """
        cli_args = ["create", "--local", "--empty"]
        if not is_local:  # pragma: nocover
            cli_args.remove("--local")
        if not is_empty:  # pragma: nocover
            cli_args.remove("--empty")
        for name in set(agents_names):
            cls.run_cli_command(*cli_args, name)
            cls.agents.add(name)

    @classmethod
    def fetch_agent(
        cls, public_id: str, agent_name: str, is_local: bool = True
    ) -> None:
        """
        Create agents in current working directory.

        :param public_id: str public id
        :param agents_name: str agent name.
        :param is_local: a flag for local folder add True by default.

        :return: None
        """
        cli_args = ["fetch", "--local"]
        if not is_local:  # pragma: nocover
            cli_args.remove("--local")
        cls.run_cli_command(*cli_args, public_id, "--alias", agent_name)
        cls.agents.add(agent_name)

    @classmethod
    def difference_to_fetched_agent(cls, public_id: str, agent_name: str) -> List[str]:
        """
        Compare agent against the one fetched from public id.

        :param public_id: str public id
        :param agents_name: str agent name.

        :return: list of files differing in the projects
        """
        # for pydocstyle
        def is_allowed_diff_in_agent_config(
            path_to_fetched_aea, path_to_manually_created_aea
        ) -> Tuple[bool, Dict[str, str], Dict[str, str]]:
            with open(
                os.path.join(path_to_fetched_aea, "aea-config.yaml"), "r"
            ) as file:
                content1 = list(yaml.safe_load_all(file))[0]  # only load first page
            with open(
                os.path.join(path_to_manually_created_aea, "aea-config.yaml"), "r"
            ) as file:
                content2 = list(yaml.safe_load_all(file))[0]
            content1c = copy.deepcopy(content1)
            for key, value in content1c.items():
                if content2[key] == value:
                    content1.pop(key)
                    content2.pop(key)
            allowed_diff_keys = [
                "aea_version",
                "author",
                "description",
                "version",
                "registry_path",
            ]
            result = all([key in allowed_diff_keys for key in content1.keys()])
            result = result and all(
                [key in allowed_diff_keys for key in content2.keys()]
            )
            if result:
                return result, {}, {}
            return result, content1, content2

        path_to_manually_created_aea = os.path.join(cls.t, agent_name)
        new_cwd = os.path.join(cls.t, "fetch_dir")
        os.mkdir(new_cwd)
        fetched_agent_name = agent_name
        path_to_fetched_aea = os.path.join(new_cwd, fetched_agent_name)
        registry_tmp_dir = os.path.join(new_cwd, cls.packages_dir_path)
        shutil.copytree(str(cls.package_registry_src), str(registry_tmp_dir))
        with cd(new_cwd):
            cls.run_cli_command(
                "fetch", "--local", public_id, "--alias", fetched_agent_name
            )
        comp = dircmp(path_to_manually_created_aea, path_to_fetched_aea)
        file_diff = comp.diff_files
        result, diff1, diff2 = is_allowed_diff_in_agent_config(
            path_to_fetched_aea, path_to_manually_created_aea
        )
        if result:
            if "aea-config.yaml" in file_diff:  # pragma: nocover
                file_diff.remove("aea-config.yaml")  # won't match!
        else:
            file_diff.append(
                "Difference in aea-config.yaml: " + str(diff1) + " vs. " + str(diff2)
            )

        with suppress(OSError, IOError):
            shutil.rmtree(new_cwd)

        return file_diff

    @classmethod
    def delete_agents(cls, *agents_names: str) -> None:
        """
        Delete agents in current working directory.

        :param agents_names: str agent names.

        :return: None
        """
        for name in set(agents_names):
            cls.run_cli_command("delete", name)
            cls.agents.remove(name)

    @classmethod
    def run_agent(cls, *args: str) -> subprocess.Popen:
        """
        Run agent as subprocess.

        Run from agent's directory.

        :param args: CLI args

        :return: subprocess object.
        """
        return cls._start_cli_process("run", *args)

    @classmethod
    def run_interaction(cls) -> subprocess.Popen:
        """
        Run interaction as subprocess.

        Run from agent's directory.

        :param args: CLI args

        :return: subprocess object.
        """
        return cls._start_cli_process("interact")

    @classmethod
    def _start_cli_process(cls, *args: str) -> subprocess.Popen:
        """
        Start cli subprocess with args specified.

        :param args: CLI args
        :return: subprocess object.
        """
        process = cls._run_python_subprocess(
            "-m", "aea.cli", *cls.cli_log_options, *args, cwd=cls._get_cwd()
        )
        cls._start_output_read_thread(process)
        cls._start_error_read_thread(process)
        return process

    @classmethod
    def terminate_agents(
        cls, *subprocesses: subprocess.Popen, timeout: int = 10,
    ) -> None:
        """
        Terminate agent subprocesses.

        Run from agent's directory.

        :param subprocesses: the subprocesses running the agents
        :param timeout: the timeout for interruption
        """
        if not subprocesses:
            subprocesses = tuple(cls.subprocesses)
        for process in subprocesses:
            process.poll()
            if process.returncode is None:  # stop only pending processes
                send_control_c(process)
        for process in subprocesses:
            process.wait(timeout=timeout)

    @classmethod
    def is_successfully_terminated(cls, *subprocesses: subprocess.Popen):
        """Check if all subprocesses terminated successfully."""
        if not subprocesses:
            subprocesses = tuple(cls.subprocesses)

        all_terminated = all([process.returncode == 0 for process in subprocesses])
        return all_terminated

    @classmethod
    def initialize_aea(cls, author) -> None:
        """
        Initialize AEA locally with author name.

        :return: None
        """
        cls.run_cli_command("init", "--local", "--author", author, cwd=cls._get_cwd())

    @classmethod
    def add_item(cls, item_type: str, public_id: str, local: bool = True) -> Result:
        """
        Add an item to the agent.

        Run from agent's directory.

        :param item_type: str item type.
        :param public_id: public id of the item.
        :param local: a flag for local folder add True by default.

        :return: Result
        """
        cli_args = ["add", "--local", item_type, public_id]
        if not local:  # pragma: nocover
            cli_args.remove("--local")
        return cls.run_cli_command(*cli_args, cwd=cls._get_cwd())

    @classmethod
    def remove_item(cls, item_type: str, public_id: str) -> Result:
        """
        Remove an item from the agent.

        Run from agent's directory.

        :param item_type: str item type.
        :param public_id: public id of the item.

        :return: Result
        """
        cli_args = ["remove", item_type, public_id]
        return cls.run_cli_command(*cli_args, cwd=cls._get_cwd())

    @classmethod
    def scaffold_item(cls, item_type: str, name: str) -> Result:
        """
        Scaffold an item for the agent.

        Run from agent's directory.

        :param item_type: str item type.
        :param name: name of the item.

        :return: Result
        """
        return cls.run_cli_command("scaffold", item_type, name, cwd=cls._get_cwd())

    @classmethod
    def fingerprint_item(cls, item_type: str, public_id: str) -> Result:
        """
        Fingerprint an item for the agent.

        Run from agent's directory.

        :param item_type: str item type.
        :param name: public id of the item.

        :return: Result
        """
        return cls.run_cli_command(
            "fingerprint", item_type, public_id, cwd=cls._get_cwd()
        )

    @classmethod
    def eject_item(cls, item_type: str, public_id: str) -> Result:
        """
        Eject an item in the agent in quiet mode (i.e. no interaction).

        Run from agent's directory.

        :param item_type: str item type.
        :param public_id: public id of the item.

        :return: None
        """
        cli_args = ["eject", "--quiet", item_type, public_id]
        return cls.run_cli_command(*cli_args, cwd=cls._get_cwd())

    @classmethod
    def run_install(cls) -> Result:
        """
        Execute AEA CLI install command.

        Run from agent's directory.

        :return: Result
        """
        return cls.run_cli_command("install", cwd=cls._get_cwd())

    @classmethod
    def generate_private_key(
        cls, ledger_api_id: str = DEFAULT_LEDGER, private_key_file: Optional[str] = None
    ) -> Result:
        """
        Generate AEA private key with CLI command.

        Run from agent's directory.

        :param ledger_api_id: ledger API ID.
        :param private_key_file: the private key file.

        :return: Result
        """
        cli_args = ["generate-key", ledger_api_id]
        if private_key_file is not None:  # pragma: nocover
            cli_args.append(private_key_file)
        return cls.run_cli_command(*cli_args, cwd=cls._get_cwd())

    @classmethod
    def add_private_key(
        cls,
        ledger_api_id: str = DEFAULT_LEDGER,
        private_key_filepath: str = DEFAULT_PRIVATE_KEY_FILE,
        connection: bool = False,
    ) -> Result:
        """
        Add private key with CLI command.

        Run from agent's directory.

        :param ledger_api_id: ledger API ID.
        :param private_key_filepath: private key filepath.
        :param connection: whether or not the private key filepath is for a connection.

        :return: Result
        """
        if connection:
            return cls.run_cli_command(
                "add-key",
                ledger_api_id,
                private_key_filepath,
                "--connection",
                cwd=cls._get_cwd(),
            )
        return cls.run_cli_command(
            "add-key", ledger_api_id, private_key_filepath, cwd=cls._get_cwd()
        )

    @classmethod
    def replace_private_key_in_file(
        cls, private_key: str, private_key_filepath: str = DEFAULT_PRIVATE_KEY_FILE
    ) -> None:
        """
        Replace the private key in the provided file with the provided key.

        :param private_key: the private key
        :param private_key_filepath: the filepath to the private key file

        :return: None
        :raises: exception if file does not exist
        """
        with cd(cls._get_cwd()):  # pragma: nocover
            with open(private_key_filepath, "wt") as f:
                f.write(private_key)

    @classmethod
    def generate_wealth(cls, ledger_api_id: str = DEFAULT_LEDGER) -> Result:
        """
        Generate wealth with CLI command.

        Run from agent's directory.

        :param ledger_api_id: ledger API ID.

        :return: Result
        """
        return cls.run_cli_command(
            "generate-wealth", ledger_api_id, "--sync", cwd=cls._get_cwd()
        )

    @classmethod
    def get_wealth(cls, ledger_api_id: str = DEFAULT_LEDGER) -> str:
        """
        Get wealth with CLI command.

        Run from agent's directory.

        :param ledger_api_id: ledger API ID.

        :return: command line output
        """
        cls.run_cli_command("get-wealth", ledger_api_id, cwd=cls._get_cwd())
        if cls.last_cli_runner_result is None:
            raise ValueError("Runner result not set!")  # pragma: nocover
        return str(cls.last_cli_runner_result.stdout_bytes, "utf-8")

    @classmethod
    def replace_file_content(cls, src: Path, dest: Path) -> None:  # pragma: nocover
        """
        Replace the content of the source file to the dest file.

        :param src: the source file.
        :param dest: the destination file.
        :return: None
        """
        enforce(
            src.is_file() and dest.is_file(), "Source or destination is not a file."
        )
        dest.write_text(src.read_text())

    @classmethod
    def change_directory(cls, path: Path) -> None:
        """
        Change current working directory.

        :param path: path to the new working directory.
        :return: None
        """
        os.chdir(Path(path))

    @classmethod
    def _terminate_subprocesses(cls):
        """Terminate all launched subprocesses."""
        for process in cls.subprocesses:
            if not process.returncode == 0:
                poll = process.poll()
                if poll is None:
                    process.terminate()
                    process.wait(2)
        cls.subprocesses = []

    @classmethod
    def _join_threads(cls):
        """Join all started threads."""
        for thread in cls.threads:
            thread.join()
        cls.threads = []

    @classmethod
    def _read_out(cls, process: subprocess.Popen):  # pragma: nocover # runs in thread!
        for line in TextIOWrapper(process.stdout, encoding="utf-8"):
            cls._log_capture("stdout", process.pid, line)
            cls.stdout[process.pid] += line

    @classmethod
    def _read_err(cls, process: subprocess.Popen):  # pragma: nocover # runs in thread!
        if process.stderr is not None:
            for line in TextIOWrapper(process.stderr, encoding="utf-8"):
                cls._log_capture("stderr", process.pid, line)
                cls.stderr[process.pid] += line

    @classmethod
    def _log_capture(cls, name, pid, line):  # pragma: nocover
        if not cls.capture_log:
            return
        sys.stdout.write(f"[{pid}]{name}>{line}")
        sys.stdout.flush()

    @classmethod
    def _start_output_read_thread(cls, process: subprocess.Popen) -> None:
        """
        Start an output reading thread.

        :param process: target process passed to a thread args.

        :return: None.
        """
        cls.stdout[process.pid] = ""
        cls.start_thread(target=cls._read_out, process=process)

    @classmethod
    def _start_error_read_thread(cls, process: subprocess.Popen) -> None:
        """
        Start an error reading thread.

        :param process: target process passed to a thread args.

        :return: None.
        """
        cls.stderr[process.pid] = ""
        cls.start_thread(target=cls._read_err, process=process)

    @classmethod
    def _get_cwd(cls) -> str:
        """Get the current working directory."""
        return str(cls.t / cls.current_agent_context)

    @classmethod
    def send_envelope_to_agent(cls, envelope: Envelope, agent: str):
        """Send an envelope to an agent, using the stub connection."""
        # check added cause sometimes fails on win with permission error
        dir_path = Path(cls.t / agent)
        enforce(dir_path.exists(), "Dir path does not exist.")
        enforce(dir_path.is_dir(), "Dir path is not a directory.")
        write_envelope_to_file(envelope, str(cls.t / agent / DEFAULT_INPUT_FILE_NAME))

    @classmethod
    def read_envelope_from_agent(cls, agent: str) -> Envelope:
        """Read an envelope from an agent, using the stub connection."""
        return read_envelope_from_file(str(cls.t / agent / DEFAULT_OUTPUT_FILE_NAME))

    @classmethod
    def missing_from_output(
        cls,
        process: subprocess.Popen,
        strings: Sequence[str],
        timeout: int = DEFAULT_PROCESS_TIMEOUT,
        period: int = 1,
        is_terminating: bool = True,
    ) -> List[str]:
        """
        Check if strings are present in process output.

        Read process stdout in thread and terminate when all strings are present
        or timeout expired.

        :param process: agent subprocess.
        :param strings: tuple of strings expected to appear in output.
        :param timeout: int amount of seconds before stopping check.
        :param period: int period of checking.
        :param is_terminating: whether or not the agents are terminated

        :return: list of missed strings.
        """
        missing_strings = list(strings)
        end_time = time.time() + timeout
        while missing_strings:
            if time.time() > end_time:
                break
            missing_strings = [
                line for line in missing_strings if line not in cls.stdout[process.pid]
            ]
            time.sleep(period)

        if is_terminating:
            cls.terminate_agents(process)
        if missing_strings != []:
            _default_logger.info(
                "Non-empty missing strings, stderr:\n{}".format(cls.stderr[process.pid])
            )
            _default_logger.info("=====================")
            _default_logger.info(
                "Non-empty missing strings, stdout:\n{}".format(cls.stdout[process.pid])
            )
            _default_logger.info("=====================")
        return missing_strings

    @classmethod
    def is_running(
        cls, process: subprocess.Popen, timeout: int = DEFAULT_LAUNCH_TIMEOUT
    ):
        """
        Check if the AEA is launched and running (ready to process messages).

        :param process: agent subprocess.
        :param timeout: the timeout to wait for launch to complete
        """
        missing_strings = cls.missing_from_output(
            process, LAUNCH_SUCCEED_MESSAGE, timeout, is_terminating=False
        )

        return missing_strings == []

    @classmethod
    def invoke(cls, *args):
        """Call the cli command."""
        with cd(cls._get_cwd()):
            result = cls.runner.invoke(
                cli, args, standalone_mode=False, catch_exceptions=False
            )
        return result

    @classmethod
    def load_agent_config(cls, agent_name: str) -> AgentConfig:
        """Load agent configuration."""
        if agent_name not in cls.agents:
            raise AEATestingException(
                f"Cannot find agent '{agent_name}' in the current test case."
            )
        loader = ConfigLoaders.from_package_type(PackageType.AGENT)
        config_file_name = _get_default_configuration_file_name_from_type(
            PackageType.AGENT
        )
        configuration_file_path = Path(cls.t, agent_name, config_file_name)
        with configuration_file_path.open() as file_input:
            agent_config = loader.load(file_input)
        return agent_config

    @classmethod
    def setup_class(cls):
        """Set up the test class."""
        cls.runner = CliRunner()
        cls.old_cwd = Path(os.getcwd())
        cls.subprocesses = []
        cls.threads = []

        cls.t = Path(tempfile.mkdtemp())
        cls.change_directory(cls.t)

        if cls.use_packages_dir:
            registry_tmp_dir = cls.t / cls.packages_dir_path
            cls.package_registry_src = cls.old_cwd / cls.packages_dir_path
            shutil.copytree(str(cls.package_registry_src), str(registry_tmp_dir))

        cls.initialize_aea(cls.author)
        cls.stdout = {}
        cls.stderr = {}

    @classmethod
    def teardown_class(cls):
        """Teardown the test."""
        cls.change_directory(cls.old_cwd)
        cls.terminate_agents(*cls.subprocesses)
        cls._terminate_subprocesses()
        cls._join_threads()
        cls.unset_agent_context()
        cls.last_cli_runner_result = None
        cls.packages_dir_path = Path(DEFAULT_REGISTRY_NAME)
        cls.use_packages_dir = True
        cls.agents = set()
        cls.current_agent_context = ""
        cls.package_registry_src = Path(ROOT_DIR, DEFAULT_REGISTRY_NAME)
        cls.stdout = {}
        cls.stderr = {}

        with suppress(OSError, IOError):
            shutil.rmtree(cls.t)

        cls._is_teardown_class_called = True


@pytest.mark.integration
class UseOef:  # pylint: disable=too-few-public-methods
    """Inherit from this class to launch an OEF node."""

    @pytest.fixture(autouse=True)
    def _start_oef_node(self, network_node):
        """Start an oef node."""


class AEATestCaseEmpty(BaseAEATestCase):
    """
    Test case for a default AEA project.

    This test case will create a default AEA project.
    """

    IS_LOCAL = True
    IS_EMPTY = False

    @classmethod
    def setup_class(cls):
        """Set up the test class."""
        super(AEATestCaseEmpty, cls).setup_class()
        cls.agent_name = "agent-" + "".join(random.choices(string.ascii_lowercase, k=5))
        cls.create_agents(cls.agent_name, is_local=cls.IS_LOCAL, is_empty=cls.IS_EMPTY)
        cls.set_agent_context(cls.agent_name)


class AEATestCaseMany(BaseAEATestCase):
    """Test case for many AEA projects."""

    @classmethod
    def setup_class(cls):
        """Set up the test class."""
        super(AEATestCaseMany, cls).setup_class()

    @classmethod
    def teardown_class(cls):
        """Teardown the test class."""
        super(AEATestCaseMany, cls).teardown_class()


class AEATestCase(BaseAEATestCase):
    """
    Test case from an existing AEA project.

    Subclass this class and set `path_to_aea` properly. By default,
    it is assumed the project is inside the current working directory.
    """

    path_to_aea: Union[Path, str] = Path(".")
    packages_dir_path: Path = Path("..", DEFAULT_REGISTRY_NAME)
    agent_configuration: AgentConfig
    t: Path  # temporary directory path

    @classmethod
    def setup_class(cls):
        """Set up the test class."""
        # make paths absolute
        cls.path_to_aea = cls.path_to_aea.absolute()
        # load agent configuration
        with Path(cls.path_to_aea, DEFAULT_AEA_CONFIG_FILE).open(
            mode="r", encoding="utf-8"
        ) as fp:
            loader = ConfigLoader.from_configuration_type(PackageType.AGENT)
            agent_configuration = loader.load(fp)
        cls.agent_configuration = agent_configuration
        cls.agent_name = agent_configuration.agent_name

        # this will create a temporary directory and move into it
        cls.use_packages_dir = False
        super(AEATestCase, cls).setup_class()

        # copy the content of the agent into the temporary directory
        shutil.copytree(str(cls.path_to_aea), str(cls.t / cls.agent_name))
        cls.set_agent_context(cls.agent_name)

    @classmethod
    def teardown_class(cls):
        """Teardown the test class."""
        cls.path_to_aea = Path(".")
        cls.agent_configuration = None
        super(AEATestCase, cls).teardown_class()<|MERGE_RESOLUTION|>--- conflicted
+++ resolved
@@ -39,16 +39,11 @@
 import yaml
 
 from aea.cli import cli
-<<<<<<< HEAD
 from aea.configurations.base import (
     AgentConfig,
-    DEFAULT_AEA_CONFIG_FILE,
     PackageType,
     _get_default_configuration_file_name_from_type,
 )
-=======
-from aea.configurations.base import AgentConfig, PackageType
->>>>>>> 42c7754a
 from aea.configurations.constants import (
     DEFAULT_AEA_CONFIG_FILE,
     DEFAULT_INPUT_FILE_NAME,
