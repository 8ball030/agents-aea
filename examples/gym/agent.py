--- conflicted
+++ resolved
@@ -136,16 +136,10 @@
         :param nb_prices_per_good: number of prices per good (starting from 0)
         :return: None
         """
-<<<<<<< HEAD
-        super().__init__(name, timeout=0)
-        self.mailbox = MailBox(GymConnection(self.crypto.public_key, GymChannel(gym_env)))
-        self.good_price_models = dict(
-            (good_id, GoodPriceModel()) for good_id in range(nb_goods))  # type: Dict[int, GoodPriceModel]
-=======
         super().__init__(name, timeout=timeout)
         self.mailbox = MailBox(GymConnection(self.crypto.public_key, gym_env))
         self.good_price_models = dict((good_id, GoodPriceModel(nb_prices_per_good)) for good_id in range(nb_goods))  # type: Dict[int, GoodPriceModel]
->>>>>>> 90f29aba
+
         self.action_counter = 0
         self.actions = {}  # type: Dict[int, List[int]]
 
@@ -227,14 +221,12 @@
         # Store action for step id
         self.actions[step_id] = action
 
-<<<<<<< HEAD
-        print("step_id={}, action taken: {}".format(step_id, action))
-=======
+
         if step_id % 10 == 0:
             print("Action: step_id='{}' action='{}'".format(step_id, action))
             logger.info("Update: step_id='{}' action='{}'".format(step_id, action))
 
->>>>>>> 90f29aba
+
         # create and serialize the message
         gym_msg = GymMessage(performative=GymMessage.Performative.ACT, action=action, step_id=step_id)
         gym_bytes = GymSerializer().encode(gym_msg)
